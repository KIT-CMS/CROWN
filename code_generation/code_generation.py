--- conflicted
+++ resolved
@@ -4,7 +4,7 @@
 from typing import Any, Dict, List, Union, Tuple
 import os
 import filecmp
-import subprocess
+from git import Repo, InvalidGitRepositoryError, NoSuchPathError
 
 from code_generation.producer import SafeDict, Producer, ProducerGroup
 
@@ -184,7 +184,6 @@
         sub_template_path: str,
         configuration: Configuration,
         analysis_name: str,
-        config_name: str,
         executable_name: str,
         output_folder: str,
         threads: int = 1,
@@ -197,7 +196,6 @@
         self.global_scope = self.configuration.global_scope
         self.executable_name = executable_name
         self.analysis_name = analysis_name
-        self.config_name = config_name
         self.output_folder = output_folder
         self.executable = os.path.join(
             output_folder,
@@ -217,54 +215,11 @@
             self.main_counter[scope] = 0
             self.subset_calls[scope] = []
             self.output_commands[scope] = []
-        # set git status default values
-        self.commit_hash = "undefined"
-        self.analysis_commit_hash = "undefined"
-        self.crown_is_clean = "false"
-        self.analysis_is_clean = "false"
-        self.get_git_status()
-        log.info("Code generator initialized")
-
-    def get_git_status(self) -> None:
-        """
-        Get the git status of the main repo. The status is determined via the checks/git-status.sh script.
-        """
-        script_path = os.path.join(
-            os.path.dirname(os.path.realpath(__file__)), "../checks/git-status.sh"
-        )
-        # run the script and get the output
-        # the scipt needs to args: the absolute path to the main repo and the name of the analysis
-        log.info(
-            f"Running { [script_path, os.path.dirname(os.path.dirname(os.path.realpath(__file__))), self.analysis_name]}"
-        )
+        # get git status of the main repo
         try:
-            output = subprocess.check_output(
-                [
-                    script_path,
-                    os.path.dirname(os.path.dirname(os.path.realpath(__file__))),
-                    self.analysis_name,
-                ],
-                stderr=subprocess.STDOUT,
-            )
-<<<<<<< HEAD
-        except subprocess.CalledProcessError as e:
-            raise RuntimeError(
-                "command '{}' return with error (code {}): {}".format(
-                    e.cmd, e.returncode, e.output
-                )
-            )
-
-        output = output.decode("utf-8")
-        # split the output into lines
-        for line in output.splitlines():
-            # split the line into key and value
-            if not "=" in line:
-                print(line)
-                continue
-            key, value = line.split("=")
-            # set the value to the corresponding attribute
-            setattr(self, key, value)
-=======
+            main_repo_path = os.path.join(
+                os.path.dirname(os.path.realpath(__file__)), "../../CROWN"
+            )
             log.info("Getting git status of {}".format(main_repo_path))
             main_repo = Repo(main_repo_path)
             self.commit_hash = main_repo.head.commit
@@ -274,7 +229,6 @@
             self.setup_is_clean = "false"
 
         log.info("Code generator initialized")
->>>>>>> 7b56b15d
 
     def generate_code(self) -> None:
         """
@@ -353,18 +307,13 @@
                     "{SAMPLETAG}", '"Samplegroup={}"'.format(self.configuration.sample)
                 )
                 .replace("{ANALYSISTAG}", '"Analysis={}"'.format(self.analysis_name))
-                .replace("{CONFIGTAG}", '"Config={}"'.format(self.config_name))
                 .replace("{PROGRESS_CALLBACK}", self.set_process_tracking())
                 .replace("{OUTPUT_QUANTITIES}", self.set_output_quantities())
                 .replace("{SHIFT_QUANTITIES_MAP}", self.set_shift_quantities_map())
                 .replace("{QUANTITIES_SHIFT_MAP}", self.set_quantities_shift_map())
                 .replace("{SYSTEMATIC_VARIATIONS}", self.set_shifts())
                 .replace("{COMMITHASH}", '"{}"'.format(self.commit_hash))
-                .replace("{CROWN_IS_CLEAN}", self.crown_is_clean)
-                .replace(
-                    "{ANALYSIS_COMMITHASH}", '"{}"'.format(self.analysis_commit_hash)
-                )
-                .replace("{ANALYSIS_IS_CLEAN}", self.analysis_is_clean)
+                .replace("{SETUP_IS_CLEAN}", self.setup_is_clean)
             )
         log.info("Code written to {}".format(self.executable))
         log.info("------------------------------------")
@@ -483,12 +432,8 @@
             else:
                 # two special cases:
                 # 1. global scope: there we have to use df0 as the input df
-<<<<<<< HEAD
-                # 2. first call of all other scopes: we have to use the last global df as the input df
-=======
                 # 2. first call of all other scopes: we have to use the
                 # last global df as the input df
->>>>>>> 7b56b15d
                 if scope == self.global_scope and is_first:
                     self.subset_calls[scope].append(
                         subset.call(
