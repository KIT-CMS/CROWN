--- conflicted
+++ resolved
@@ -685,12 +685,8 @@
 ///
 /// \param[in] df the input dataframe
 /// \param[out] outputname the name of the produced quantity
-<<<<<<< HEAD
-/// \param[in] flavorcolumn name of the jet flavor column
-=======
 /// \param[in] flavorcolumn name of the column that contains flavor values of
 /// the jets
->>>>>>> 73f43eae
 /// \param[in] jetcollection name of the vector that contains jet indices of the
 /// jets belonging to the collection, its length constitutes the output quantity
 /// \param position The position in the jet collection vector, which is used to
