import code_generation.quantities.output as q
import code_generation.quantities.nanoAOD as nanoAOD
from code_generation.producer import Producer, ProducerGroup

####################
# Set of general producers for DiTauPair Quantities
####################

pt_1 = Producer(
    name="pt_1",
    call="quantities::pt({df}, {output}, {input})",
    input=[q.p4_1],
    output=[q.pt_1],
    scopes=["mt", "et", "tt", "em", "ee", "mm"],
)
pt_2 = Producer(
    name="pt_2",
    call="quantities::pt({df}, {output}, {input})",
    input=[q.p4_2],
    output=[q.pt_2],
    scopes=["mt", "et", "tt", "em", "ee", "mm"],
)
eta_1 = Producer(
    name="eta_1",
    call="quantities::eta({df}, {output}, {input})",
    input=[q.p4_1],
    output=[q.eta_1],
    scopes=["mt", "et", "tt", "em", "ee", "mm"],
)
eta_2 = Producer(
    name="eta_2",
    call="quantities::eta({df}, {output}, {input})",
    input=[q.p4_2],
    output=[q.eta_2],
    scopes=["mt", "et", "tt", "em", "ee", "mm"],
)
phi_1 = Producer(
    name="phi_1",
    call="quantities::phi({df}, {output}, {input})",
    input=[q.p4_1],
    output=[q.phi_1],
    scopes=["mt", "et", "tt", "em", "ee", "mm"],
)
phi_2 = Producer(
    name="phi_2",
    call="quantities::phi({df}, {output}, {input})",
    input=[q.p4_2],
    output=[q.phi_2],
    scopes=["mt", "et", "tt", "em", "ee", "mm"],
)
mass_1 = Producer(
    name="mass_1",
    call="quantities::mass({df}, {output}, {input})",
    input=[q.p4_1],
    output=[q.mass_1],
    scopes=["mt", "et", "tt", "em", "ee", "mm"],
)
mass_2 = Producer(
    name="mass_2",
    call="quantities::mass({df}, {output}, {input})",
    input=[q.p4_2],
    output=[q.mass_2],
    scopes=["mt", "et", "tt", "em", "ee", "mm"],
)
m_vis = Producer(
    name="m_vis",
    call="quantities::m_vis({df}, {output}, {input_vec})",
    input=[q.p4_1, q.p4_2],
    output=[q.m_vis],
    scopes=["mt", "et", "tt", "em", "ee", "mm"],
)
pt_vis = Producer(
    name="pt_vis",
    call="quantities::pt_vis({df}, {output}, {input_vec})",
    input=[q.p4_1, q.p4_2],
    output=[q.pt_vis],
    scopes=["mt", "et", "tt", "em", "ee", "mm"],
)
####################
# Set of channel specific producers
####################
muon_dxy_1 = Producer(
    name="muon_dxy_1",
    call="quantities::dxy({df}, {output}, 0, {input})",
    input=[q.ditaupair, nanoAOD.Muon_dxy],
    output=[q.dxy_1],
    scopes=["mt", "mm"],
)
muon_dxy_2 = Producer(
    name="muon_dxy_2",
    call="quantities::dxy({df}, {output}, 1, {input})",
    input=[q.ditaupair, nanoAOD.Muon_dxy],
    output=[q.dxy_2],
    scopes=["em", "mm"],
)
tau_dxy_1 = Producer(
    name="tau_dxy_1",
    call="quantities::dxy({df}, {output}, 0, {input})",
    input=[q.ditaupair, nanoAOD.Tau_dxy],
    output=[q.dxy_2],
    scopes=["tt"],
)
tau_dxy_2 = Producer(
    name="tau_dxy_2",
    call="quantities::dxy({df}, {output}, 1, {input})",
    input=[q.ditaupair, nanoAOD.Tau_dxy],
    output=[q.dxy_2],
    scopes=["mt", "et", "tt"],
)
muon_dz_1 = Producer(
    name="muon_dz_1",
    call="quantities::dz({df}, {output}, 0, {input})",
    input=[q.ditaupair, nanoAOD.Muon_dz],
    output=[q.dz_1],
    scopes=["mt", "mm"],
)
muon_dz_2 = Producer(
    name="muon_dz_2",
    call="quantities::dz({df}, {output}, 1, {input})",
    input=[q.ditaupair, nanoAOD.Muon_dz],
    output=[q.dz_2],
    scopes=["em", "mm"],
)
tau_dz_1 = Producer(
    name="tau_dz_1",
    call="quantities::dz({df}, {output}, 0, {input})",
    input=[q.ditaupair, nanoAOD.Tau_dz],
    output=[q.dz_1],
    scopes=["tt"],
)
tau_dz_2 = Producer(
    name="tau_dz_2",
    call="quantities::dz({df}, {output}, 1, {input})",
    input=[q.ditaupair, nanoAOD.Tau_dz],
    output=[q.dz_2],
    scopes=["mt", "et", "tt"],
)
muon_q_1 = Producer(
    name="muon_q_1",
    call="quantities::charge({df}, {output}, 0, {input})",
    input=[q.ditaupair, nanoAOD.Muon_charge],
    output=[q.q_1],
    scopes=["mt", "mm"],
)
muon_q_2 = Producer(
    name="muon_q_2",
    call="quantities::charge({df}, {output}, 1, {input})",
    input=[q.ditaupair, nanoAOD.Muon_charge],
    output=[q.q_2],
    scopes=["em", "mm"],
)
tau_q_1 = Producer(
    name="tau_q_1",
    call="quantities::charge({df}, {output}, 0, {input})",
    input=[q.ditaupair, nanoAOD.Tau_charge],
    output=[q.q_1],
    scopes=["tt"],
)
tau_q_2 = Producer(
    name="tau_q_2",
    call="quantities::charge({df}, {output}, 1, {input})",
    input=[q.ditaupair, nanoAOD.Tau_charge],
    output=[q.q_2],
    scopes=["mt", "et", "tt"],
)
muon_iso_1 = Producer(
    name="muon_iso_1",
    call="quantities::isolation({df}, {output}, 0, {input})",
    input=[q.ditaupair, nanoAOD.Muon_iso],
    output=[q.iso_1],
    scopes=["mt", "mm"],
)
muon_iso_2 = Producer(
    name="muon_iso_2",
    call="quantities::isolation({df}, {output}, 1, {input})",
    input=[q.ditaupair, nanoAOD.Muon_iso],
    output=[q.iso_2],
    scopes=["em", "mm"],
)
tau_iso_1 = Producer(
    name="tau_iso_1",
    call="quantities::isolation({df}, {output}, 0, {input})",
    input=[q.ditaupair, nanoAOD.Tau_IDraw],
    output=[q.iso_1],
    scopes=["tt"],
)
tau_iso_2 = Producer(
    name="tau_iso_2",
    call="quantities::isolation({df}, {output}, 1, {input})",
    input=[q.ditaupair, nanoAOD.Tau_IDraw],
    output=[q.iso_2],
    scopes=["mt", "et", "tt"],
)
tau_decaymode_1 = Producer(
    name="decaymode_1",
    call="quantities::tau::decaymode({df}, {output}, 1, {input})",
    input=[q.ditaupair, nanoAOD.Tau_decayMode],
    output=[q.decaymode_1],
    scopes=["tt"],
)
tau_gen_match_1 = Producer(
    name="gen_match_1",
    call="quantities::tau::genmatch({df}, {output}, 1, {input})",
    input=[q.ditaupair, nanoAOD.Tau_genMatch],
    output=[q.gen_match_1],
    scopes=["tt"],
)
taujet_pt_1 = Producer(
    name="taujet_pt_1",
    call="quantities::tau::matching_jet_pt({df}, {output}, 1, {input})",
    input=[q.ditaupair, nanoAOD.Tau_associatedJet, nanoAOD.Jet_pt],
    output=[q.taujet_pt_1],
    scopes=["tt"],
)
gen_taujet_pt_1 = Producer(
    name="gen_taujet_pt_1",
    call="quantities::tau::matching_genjet_pt({df}, {output}, 1, {input})",
    input=[
        q.ditaupair,
        nanoAOD.Tau_associatedJet,
        nanoAOD.Jet_associatedGenJet,
        nanoAOD.GenJet_pt,
    ],
    output=[q.gen_taujet_pt_1],
    scopes=["tt"],
)
tau_decaymode_2 = Producer(
    name="taudecaymode_2",
    call="quantities::tau::decaymode({df}, {output}, 1, {input})",
    input=[q.ditaupair, nanoAOD.Tau_decayMode],
    output=[q.decaymode_2],
    scopes=["mt", "et", "tt"],
)
<<<<<<< HEAD
tau_gen_match_2 = Producer(
    name="taugen_match_2",
    call="quantities::tau::genmatch({df}, {output}, 1, {input})",
    input=[q.ditaupair, nanoAOD.Tau_genMatch],
    output=[q.gen_match_2],
    scopes=["mt", "et", "tt"],
)
=======
>>>>>>> 562716ad
taujet_pt_2 = Producer(
    name="taujet_pt_2",
    call="quantities::tau::matching_jet_pt({df}, {output}, 1, {input})",
    input=[q.ditaupair, nanoAOD.Tau_associatedJet, nanoAOD.Jet_pt],
    output=[q.taujet_pt_2],
    scopes=["mt", "et", "tt"],
)
<<<<<<< HEAD
gen_taujet_pt_2 = Producer(
    name="gen_taujet_pt_2",
    call="quantities::tau::matching_genjet_pt({df}, {output}, 1, {input})",
    input=[
        q.ditaupair,
        nanoAOD.Tau_associatedJet,
        nanoAOD.Jet_associatedGenJet,
        nanoAOD.GenJet_pt,
    ],
    output=[q.gen_taujet_pt_2],
    scopes=["mt", "et", "tt"],
)
UnrollMuLV1 = ProducerGroup(
    name="UnrollMuLV1",
=======
UnrollLV1 = ProducerGroup(
    name="UnrollLV1",
>>>>>>> 562716ad
    call=None,
    input=None,
    output=None,
    scopes=["mt", "mm"],
    subproducers=[
        pt_1,
        eta_1,
        phi_1,
        mass_1,
        muon_dxy_1,
        muon_dz_1,
        muon_q_1,
        muon_iso_1,
    ],
)
UnrollMuLV2 = ProducerGroup(
    name="UnrollMuLV2",
    call=None,
    input=None,
    output=None,
    scopes=["mm", "em"],
    subproducers=[
        pt_2,
        eta_2,
        phi_2,
        mass_2,
        muon_dxy_2,
        muon_dz_2,
        muon_q_2,
        muon_iso_2,
    ],
)
UnrollTauLV1 = ProducerGroup(
    name="UnrollTauLV1",
    call=None,
    input=None,
    output=None,
    scopes=["tt"],
    subproducers=[
        pt_1,
        eta_1,
        phi_1,
        mass_1,
        tau_dxy_1,
        tau_dz_1,
        tau_q_1,
        tau_iso_1,
        tau_decaymode_1,
        tau_gen_match_1,
        taujet_pt_1,
        gen_taujet_pt_1,
    ],
)
UnrollTauLV2 = ProducerGroup(
    name="UnrollLV2",
    call=None,
    input=None,
    output=None,
    scopes=["et", "mt", "tt"],
    subproducers=[
        pt_2,
        eta_2,
        phi_2,
        mass_2,
<<<<<<< HEAD
        tau_dxy_2,
        tau_dz_2,
        tau_q_2,
        tau_iso_2,
        tau_decaymode_2,
        tau_gen_match_2,
=======
        dxy_2,
        dz_2,
        q_2,
        iso_2,
        decaymode_2,
>>>>>>> 562716ad
        taujet_pt_2,
    ],
)
MTDiTauPairQuantities = ProducerGroup(
    name="DiTauPairQuantities",
    call=None,
    input=None,
    output=None,
    scopes=["mt"],
    subproducers=[UnrollMuLV1, UnrollTauLV2, m_vis, pt_vis],
)
MMDiTauPairQuantities = ProducerGroup(
    name="DiTauPairQuantities",
    call=None,
    input=None,
    output=None,
    scopes=["mm"],
    subproducers=[UnrollMuLV1, UnrollMuLV2, m_vis, pt_vis],
)

## advanced event quantities (can be caluculated when ditau pair and met and all jets are determined)
## leptons: q.p4_1, q.p4_2
## met: met_p4_recoilcorrected
## jets: good_jet_collection (if only the leading two are needed: q.jet_p4_1, q.jet_p4_2
## bjets: gen_bjet_collection

Pzetamissvis = Producer(
    name="Pzetamissvis",
    call="quantities::pzetamissvis({df}, {output}, {input})",
    input=[q.p4_1, q.p4_2, q.met_p4_recoilcorrected],
    output=[q.pzetamissvis],
    scopes=["mt", "et", "tt", "em", "ee", "mm"],
)
mTdileptonMET = Producer(
    name="mTdileptonMET",
    call="quantities::mTdileptonMET({df}, {output}, {input})",
    input=[q.p4_1, q.p4_2, q.met_p4_recoilcorrected],
    output=[q.mTdileptonMET],
    scopes=["mt", "et", "tt", "em", "ee", "mm"],
)
mt_1 = Producer(
    name="mt_1",
    call="quantities::mT({df}, {output}, {input})",
    input=[q.p4_1, q.met_p4_recoilcorrected],
    output=[q.mt_1],
    scopes=["mt", "et", "tt", "em", "ee", "mm"],
)
mt_2 = Producer(
    name="mt_2",
    call="quantities::mT({df}, {output}, {input})",
    input=[q.p4_2, q.met_p4_recoilcorrected],
    output=[q.mt_2],
    scopes=["mt", "et", "tt", "em", "ee", "mm"],
)
pt_tt = Producer(
    name="pt_tt",
    call="quantities::pt_tt({df}, {output}, {input})",
    input=[q.p4_1, q.p4_2, q.met_p4_recoilcorrected],
    output=[q.pt_tt],
    scopes=["mt", "et", "tt", "em", "ee", "mm"],
)
pt_ttjj = Producer(
    name="pt_ttjj",
    call="quantities::pt_ttjj({df}, {output}, {input})",
    input=[q.p4_1, q.p4_2, q.jet_p4_1, q.jet_p4_2, q.met_p4_recoilcorrected],
    output=[q.pt_ttjj],
    scopes=["mt", "et", "tt", "em", "ee", "mm"],
)
mt_tot = Producer(
    name="mt_tot",
    call="quantities::mt_tot({df}, {output}, {input})",
    input=[q.p4_1, q.p4_2, q.met_p4_recoilcorrected],
    output=[q.mt_tot],
    scopes=["mt", "et", "tt", "em", "ee", "mm"],
)
DiTauPairMETQuantities = ProducerGroup(
    name="DiTauPairMETQuantities",
    call=None,
    input=None,
    output=None,
    scopes=["mt", "et", "tt", "em", "ee", "mm"],
    subproducers=[Pzetamissvis, mTdileptonMET, mt_1, mt_2, pt_tt, pt_ttjj, mt_tot],
)<|MERGE_RESOLUTION|>--- conflicted
+++ resolved
@@ -231,7 +231,6 @@
     output=[q.decaymode_2],
     scopes=["mt", "et", "tt"],
 )
-<<<<<<< HEAD
 tau_gen_match_2 = Producer(
     name="taugen_match_2",
     call="quantities::tau::genmatch({df}, {output}, 1, {input})",
@@ -239,8 +238,6 @@
     output=[q.gen_match_2],
     scopes=["mt", "et", "tt"],
 )
-=======
->>>>>>> 562716ad
 taujet_pt_2 = Producer(
     name="taujet_pt_2",
     call="quantities::tau::matching_jet_pt({df}, {output}, 1, {input})",
@@ -248,7 +245,6 @@
     output=[q.taujet_pt_2],
     scopes=["mt", "et", "tt"],
 )
-<<<<<<< HEAD
 gen_taujet_pt_2 = Producer(
     name="gen_taujet_pt_2",
     call="quantities::tau::matching_genjet_pt({df}, {output}, 1, {input})",
@@ -263,10 +259,6 @@
 )
 UnrollMuLV1 = ProducerGroup(
     name="UnrollMuLV1",
-=======
-UnrollLV1 = ProducerGroup(
-    name="UnrollLV1",
->>>>>>> 562716ad
     call=None,
     input=None,
     output=None,
@@ -331,20 +323,12 @@
         eta_2,
         phi_2,
         mass_2,
-<<<<<<< HEAD
         tau_dxy_2,
         tau_dz_2,
         tau_q_2,
         tau_iso_2,
         tau_decaymode_2,
         tau_gen_match_2,
-=======
-        dxy_2,
-        dz_2,
-        q_2,
-        iso_2,
-        decaymode_2,
->>>>>>> 562716ad
         taujet_pt_2,
     ],
 )
