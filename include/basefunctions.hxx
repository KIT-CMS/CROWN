--- conflicted
+++ resolved
@@ -10,11 +10,7 @@
 #include "utility/RooFunctorThreadsafe.hxx"
 #include "utility/utility.hxx"
 #include <nlohmann/json.hpp>
-<<<<<<< HEAD
 #include <string>
-=======
-#include <string> 
->>>>>>> e36ef4d2
 
 enum Channel { MT = 0, ET = 1, TT = 2, EM = 3 };
 
@@ -215,8 +211,6 @@
                      {position, column});
 }
 
-<<<<<<< HEAD
-
 /// Function to writeout a variable from a RVec index to a NanoAOD column.
 ///
 /// \param df the dataframe to add the quantity to
@@ -237,9 +231,6 @@
                      {position, column});
 }
 
-
-=======
->>>>>>> e36ef4d2
 template <typename T>
 ROOT::RDF::RNode getvarsFromArray(ROOT::RDF::RNode df, const std::string &outputname_prefix,
                                   const unsigned int &n,
