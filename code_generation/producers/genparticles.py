--- conflicted
+++ resolved
@@ -159,26 +159,11 @@
     call=None,
     input=None,
     output=None,
-<<<<<<< HEAD
     scopes=["mt", "et", "tt", "em", "mm"],
     subproducers=[gen_pt_2, gen_eta_2, gen_phi_2, gen_mass_2, gen_pdgid_2],
 )
 
 MTGenDiTauPairQuantities = ProducerGroup(
-=======
-    scopes=["mt", "et", "tt", "em"],
-    subproducers=[
-        gen_pt_2,
-        gen_eta_2,
-        gen_phi_2,
-        gen_mass_2,
-        gen_pdgid_2,
-        gen_match_2,
-        gen_taujet_pt_2,
-    ],
-)
-GenDiTauPairQuantities = ProducerGroup(
->>>>>>> 562716ad
     name="GenDiTauPairQuantities",
     call=None,
     input=None,
