--- conflicted
+++ resolved
@@ -1,8 +1,4 @@
 # folders
-<<<<<<< HEAD
-build/
-=======
->>>>>>> e36ef4d2
 build*/
 log/
 logs/
