from __future__ import annotations  # needed for type annotations in > python 3.7

import logging
from typing import Any, Dict, List, Union, Tuple
import os
import filecmp
from git import Repo, InvalidGitRepositoryError, NoSuchPathError

from code_generation.producer import SafeDict, Producer, ProducerGroup

from code_generation.configuration import Configuration

log = logging.getLogger(__name__)


class CodeSubset(object):

    """
    Class used to generate code for a smaller subset. For each subset, a new object must be created.

    Args:
        file_name: The name of the file to be generated.
        template: The template to be used for the generation.
        producer: The producer, of which the code will be generated.
        scope: The scope of the code generation.
        folder: The folder in which the code will be generated.
        parameters: The parameters to be used for the generation.
        name: The name of the code subset.

    Returns:
        None
    """

    def __init__(
        self,
        file_name: str,
        template: str,
        producer: Union[Producer, ProducerGroup],
        scope: str,
        folder: str,
        configuration_parameters: Dict[str, Any],
        name: str,
    ):
        self.file_name = file_name
        self.template = template
        self.producer = producer
        self.scope = scope
        self.name = name
        self.configuration_parameters = configuration_parameters
        self.count = 0
        self.folder = folder
        self.commands: List[str] = []
        self.headerfile = os.path.join(
            self.folder, "include", self.scope, "{}.hxx".format(self.file_name)
        )
        self.sourcefile = os.path.join(
            self.folder, "src", self.scope, "{}.cxx".format(self.file_name)
        )

    def create(self):
        """
        Create the code subset. Calls the writecalls function of the producer to generate the code.

        Args:
            None

        Returns:
            None
        """
        log.debug("Creating code subset {}".format(self.name))
        log.debug("Producer: {}".format(self.producer.name))
        log.debug("Scope: {}".format(self.scope))
        self.producer.reserve_output(self.scope)
        # create the function calls for the producer
        for call in self.producer.writecalls(self.configuration_parameters, self.scope):
            log.debug("Adding call for {}".format(self.name))
            log.debug("Call: {}".format(call))
            expanded_call = call.format_map(
                SafeDict(
                    {
                        "df": "df{}".format(self.count),
                        "vec_open": "{",
                        "vec_close": "}",
                    }
                )
            )
            self.commands.append(
                "    auto df{} = {};\n".format(self.count + 1, expanded_call)
            )
            self.count += 1
            log.debug("|---> {}".format(self.commands))
        self.commands.append("    return df{};\n".format(self.count))

    def write(self):
        """
        Write the code subset to a file, both the header and the source. Before writing the files,
        check if they already exists, and if they exist and are not different, skip writing them.
        This is to avoid unnecessary recompilation, since the compiler will check the timestamps of the files.

        Args:
            None

        Returns:
            None
        """
        log.debug("Writing code subset {}".format(self.name))
        log.debug("folder: {}, file_name: {}".format(self.folder, self.file_name))
        # write the header file if it does not exist or is different
        with open(self.headerfile + ".new", "w") as f:
            f.write(f"ROOT::RDF::RNode {self.name}(ROOT::RDF::RNode df);")
        if os.path.isfile(self.headerfile):
            if filecmp.cmp(self.headerfile + ".new", self.headerfile):
                log.debug("--> Identical header file, skipping")
                os.remove(self.headerfile + ".new")
            else:
                os.rename(self.headerfile + ".new", self.headerfile)
        else:
            os.rename(self.headerfile + ".new", self.headerfile)
        # write the source file if it does not exist or is different
        with open(self.sourcefile + ".new", "w") as f:
            commandstring = "".join(self.commands)
            f.write(
                self.template.replace("//    { commands }", commandstring).replace(
                    "{subsetname}", self.name
                )
            )
        if os.path.isfile(self.sourcefile):
            if filecmp.cmp(self.sourcefile + ".new", self.sourcefile):
                os.remove(self.sourcefile + ".new")
                log.debug("--> Identical source file, skipping")
            else:
                os.rename(self.sourcefile + ".new", self.sourcefile)
        else:
            os.rename(self.sourcefile + ".new", self.sourcefile)

    def call(self, inputscope: str, outputscope: str) -> str:
        """
        Return the call to the code subset. This call is used in the generated code of the executalbe.

        Args:
            inputscope: The scope of the input dataframe.
            outputscope: The scope of the output dataframe.

        Returns:
            str: the call to the code subset
        """
        call = f"    auto {outputscope} = {self.name}({inputscope}); \n"
        return call

    def include(self) -> str:
        """
        Return the include statement for the code subset

        Args:
            None

        Returns:
            str: the include statement for the code subset
        """
        return f'#include "{self.headerfile}"\n'


class CodeGenerator(object):
    """
    Class used to generate code from a given Configuration. The code is generated in a folder, which is the name of the executable.
    Inside the folder the source file for the executable is generated, as well as and include and source dir. Within those two folders,
    a subfolder for each scope is generated and within those, the code for each producer is generated. Each file contains all calls for one producer from the config.

    Args:
        main_template_path: the path to the cxx template for the executable
        sub_template_path: the path to the cxx template for the code subsets
        configuration: the configuration to generate code from
        analysis_name: the name of the analysis
        executable_name: the name of the executable
        output_folder: the folder to write the code to

    Returns:
        None
    """

    def __init__(
        self,
        main_template_path: str,
        sub_template_path: str,
        configuration: Configuration,
        analysis_name: str,
        executable_name: str,
        output_folder: str,
        threads: int = 1,
    ):
        self.main_template = self.load_template(main_template_path)
        self.subset_template = self.load_template(sub_template_path)
        self.configuration = configuration
        self.scopes = self.configuration.scopes
        self.outputs = self.configuration.outputs
        self.global_scope = self.configuration.global_scope
        self.executable_name = executable_name
        self.analysis_name = analysis_name
        self.output_folder = output_folder
        self.executable = os.path.join(
            output_folder,
            self.executable_name + "_generated_code",
            self.executable_name + ".cxx",
        )
        self.debug = False
        self._outputfiles_generated: Dict[str, str] = {}
        self.threads = threads
        self.subset_includes: List[str] = []
        self.output_commands: Dict[str, List[str]] = {}
        self.subset_calls: Dict[str, List[str]] = {}
        self.main_counter: Dict[str, int] = {}
        self.number_of_defines = 0
        self.number_of_outputs = 0
        for scope in self.scopes:
            self.main_counter[scope] = 0
            self.subset_calls[scope] = []
            self.output_commands[scope] = []
        # get git status of the main repo
        try:
            main_repo_path = os.path.join(
                os.path.dirname(os.path.realpath(__file__)), "../../CROWN"
            )
<<<<<<< HEAD
            log.info("Getting git status of {}".format(main_repo_path))
            main_repo = Repo(main_repo_path)
            self.commit_hash = main_repo.head.commit
            self.setup_is_clean = "false" if main_repo.is_dirty() else "true"
        except (ValueError, InvalidGitRepositoryError, NoSuchPathError):
            self.commit_hash = "undefined"
            self.setup_is_clean = "false"

        log.info("Code generator initialized")
=======
        output = output.decode("utf-8")
        # split the output into lines
        for line in output.splitlines():
            # split the line into key and value
            if not "=" in line:
                print(line)
                continue
            key, value = line.split("=")
            # set the value to the corresponding attribute
            setattr(self, key, value)
>>>>>>> 5244011a

    def generate_code(self) -> None:
        """
        Generate the code from the configuration and create the subsets.
        Run through the whole configuration and create a subset for each
        producer within the configuration.

        Start with the global scope and then all other scopes.
        All generated code is stored in the folder self.output_folder.

        Args:
            None

        Returns:
            None
        """
        # start with the global scope

        for subfolder in ["src", "include"]:
            for scope in self.scopes:
                folders = os.path.join(
                    self.output_folder,
                    self.executable_name + "_generated_code",
                    subfolder,
                    scope,
                )
                if not os.path.exists(folders):
                    os.makedirs(folders)
        # self.generate_subsets(self.global_scope)
        for scope in self.scopes:
            self.generate_subsets(scope)

        calls, includes = self.generate_main_code()
        run_commands = self.generate_run_commands()

        self.write_code(calls, includes, run_commands)

    def load_template(self, template_path: str) -> str:
        """
        Load the template from the given path
        Args:
            template_path: the path to the template
        Returns:
            str - the template
        """
        with open(template_path, "r") as template_file:
            template = template_file.read()
        return template

    def write_code(self, calls: str, includes: str, run_commands: str) -> None:
        """
        Write the code of the main executable to the output folder

        Args:
            calls: the main calls
            includes: the includes
            run_commands: the run commands

        Returns:
            None
        """
        if self.threads > 1:
            log.info(f"Using {self.threads} threads for the executable")
            threadcall = "ROOT::EnableImplicitMT({});".format(self.threads)
        else:
            threadcall = ""
        with open(self.executable, "w") as f:
            f.write(
                self.main_template.replace("    // {CODE_GENERATION}", calls)
                .replace("// {INCLUDES}", includes)
                .replace("    // {RUN_COMMANDS}", run_commands)
                .replace("// {MULTITHREADING}", threadcall)
                .replace("// {DEBUGLEVEL}", self.set_debug_flag())
                .replace("{ERATAG}", '"Era={}"'.format(self.configuration.era))
                .replace(
                    "{SAMPLETAG}", '"Samplegroup={}"'.format(self.configuration.sample)
                )
                .replace("{ANALYSISTAG}", '"Analysis={}"'.format(self.analysis_name))
                .replace("{PROGRESS_CALLBACK}", self.set_process_tracking())
                .replace("{OUTPUT_QUANTITIES}", self.set_output_quantities())
                .replace("{SHIFT_QUANTITIES_MAP}", self.set_shift_quantities_map())
                .replace("{QUANTITIES_SHIFT_MAP}", self.set_quantities_shift_map())
                .replace("{SYSTEMATIC_VARIATIONS}", self.set_shifts())
                .replace("{COMMITHASH}", '"{}"'.format(self.commit_hash))
                .replace("{SETUP_IS_CLEAN}", self.setup_is_clean)
            )
        log.info("Code written to {}".format(self.executable))
        log.info("------------------------------------")
        log.info("Code Generation Report")
        log.info("------------------------------------")
        log.info("  Output path: {}".format(self.executable))
        log.info("  Total Number of Defines: {} ".format(self.number_of_defines))
        log.info("  Total Number of Outputs: {} ".format(self.number_of_outputs))
        log.info(
            "  Total Number of Output files: {} ".format(
                len(self._outputfiles_generated.keys())
            )
        )
        log.info("------------------------------------")

    def generate_main_code(self) -> Tuple[str, str]:
        """
        Generate the call commands for all the subsets. Additionally,
        generate all include statements for the main executable.
        Args:
            None
        Returns:
            Tuple, the generated calls and the generated includes
        """
        main_calls = ""
        for scope in self.scopes:
            main_calls += "    // {}\n".format(scope)
            main_calls += "".join(self.subset_calls[scope])
        main_includes = "".join(self.subset_includes)
        return main_calls, main_includes

    def get_cmake_path(self) -> str:
        """
        Get the path to the cmake file
        Args:
            None
        Returns:
            the path to the cmake file
        """
        return os.path.join(
            self.executable_name + "_generated_code", self.executable_name + ".cxx"
        )

    def generate_subsets(self, scope: str) -> None:
        """
        Generate the subsets for the given scope
        Args:
            scope: the scope to generate the subsets for
        Returns:
            None
        """
        log.debug(
            "Generating subsets for {} in scope {}".format(self.executable_name, scope)
        )
        log.debug(
            "Output folder: {}".format(
                os.path.join(self.output_folder, self.executable_name)
            )
        )
        log.debug("Producers: {}".format(self.configuration.producers[scope]))
        # in order to map the dfs correctly, we have to count the number of subset calls
        is_first = True
        counter = 0
        generated_producers = []
        for producer in self.configuration.producers[scope]:
            producer_name = producer.name
            # check if the producer name is unique, if not, add an index to make it unique
            if producer_name in generated_producers:
                log.warn(
                    "Producer {} is used twice in scope {}".format(producer_name, scope)
                )
                producer_name += "_"
                index = 1
                # add an additional index to the producer name till it is unique
                while producer_name + str(index) in generated_producers:
                    index += 1
                producer_name += str(index)
                log.warn("Using {} as a substitute name instead".format(producer_name))
            subset = CodeSubset(
                file_name=producer_name,
                template=self.subset_template,
                producer=producer,
                scope=scope,
                folder=os.path.join(
                    self.output_folder, self.executable_name + "_generated_code"
                ),
                configuration_parameters=self.configuration.config_parameters[scope],
                name=producer_name + "_" + scope,
            )
            subset.create()
            subset.write()
            self.number_of_defines += subset.count
            generated_producers.append(producer_name)
            log.debug(
                "Adding {} defines for {} in scope {}".format(
                    subset.count, producer_name, scope
                )
            )
            # two  cases:
            # 1. no global scope exists: we have to use df0 as the input df
            # 2. there is a global scope, jump down
            if self.global_scope is None:
                if is_first:
                    self.subset_calls[scope].append(
                        subset.call(
                            inputscope="df0", outputscope=f"df{counter+1}_{scope}"
                        )
                    )
                else:
                    self.subset_calls[scope].append(
                        subset.call(
                            inputscope=f"df{counter}_{scope}",
                            outputscope=f"df{counter+1}_{scope}",
                        )
                    )
            else:
                # two special cases:
                # 1. global scope: there we have to use df0 as the input df
                # 2. first call of all other scopes: we have to use the
                # last global df as the input df
                if scope == self.global_scope and is_first:
                    self.subset_calls[scope].append(
                        subset.call(
                            inputscope="df0", outputscope=f"df{counter+1}_{scope}"
                        )
                    )
                elif is_first:
                    self.subset_calls[scope].append(
                        subset.call(
                            inputscope=f"df{self.main_counter[self.global_scope]}_{self.global_scope}",
                            outputscope=f"df{counter+1}_{scope}",
                        )
                    )
                else:
                    self.subset_calls[scope].append(
                        subset.call(
                            inputscope=f"df{counter}_{scope}",
                            outputscope=f"df{counter+1}_{scope}",
                        )
                    )
            self.subset_includes.append(subset.include())
            self.main_counter[scope] += 1
            counter += 1
            is_first = False

    def generate_run_commands(self) -> str:
        """
        generate the dataframe snapshot commands for the main executable.
        A seperate output file is generated for each scope,
        that contains at least one output quantity.
        The process tracking is also generated here.

        Args:
            None
        Returns:
            str - the generated run commands

        """
        log.debug("Generating run commands")
        runcommands = ""
        for scope in self.scopes:
            outputset: List[str] = []
            for output in sorted(self.outputs[scope]):
                self.output_commands[scope].extend(output.get_leaves_of_scope(scope))
            if len(self.output_commands[scope]) > 0 and scope != self.global_scope:
                # if no output is produced by the scope, we do not create a corresponding output file
                self._outputfiles_generated[scope] = "outputpath_{scope}".format(
                    scope=scope
                )
                # convert output lists to a set to remove duplicates

                if self.global_scope is not None:
                    global_commands = self.output_commands[self.global_scope]
                else:
                    global_commands = []
                outputset = list(set(self.output_commands[scope] + global_commands))
                # sort the output list to get alphabetical order of the output names
                outputset.sort()
                outputstring = '", "'.join(outputset)

                self.number_of_outputs += len(self.output_commands[scope])
                runcommands += "    auto {scope}_cutReport = df{counter}_{scope}.Report();\n".format(
                    scope=scope, counter=self.main_counter[scope]
                )
                runcommands += '    std::string {outputname} = std::regex_replace(std::string(output_path), std::regex("\\\\.root"), "_{scope}.root");\n'.format(
                    scope=scope, outputname=self._outputfiles_generated[scope]
                )
                runcommands += '    auto {scope}_result = df{counter}_{scope}.Snapshot("ntuple", {outputname}, {{"{outputstring}"}}, dfconfig);\n'.format(
                    scope=scope,
                    counter=self.main_counter[scope],
                    outputname=self._outputfiles_generated[scope],
                    outputstring=outputstring,
                )
        # add code for tracking the progress
        runcommands += self.set_process_tracking()
        # add code for the time taken for the dataframe setup
        runcommands += self.set_setup_printout()
        # add trigger of dataframe execution, for nonempty scopes
        for scope in self.scopes:
            if len(self.output_commands[scope]) > 0 and scope != self.global_scope:
                runcommands += f"    {scope}_result.GetValue();\n"
                runcommands += f'    Logger::get("main")->info("{scope}:");\n'
                runcommands += f"    {scope}_cutReport->Print();\n"
                runcommands += f"    cutReports.push_back({scope}_cutReport);\n"
        log.info(
            "Output files generated for scopes: {}".format(
                self._outputfiles_generated.keys()
            )
        )

        return runcommands

    def set_debug_flag(self) -> str:
        """
        Set the debug flag in the template if the debug variable is set to true

        Returns:
            None
        """
        if self.debug:
            return "bool debug = true;"
        else:
            return "bool debug = false;"

    def set_shifts(self) -> str:
        """
        Set the shifts in the template if the debug variable is set to true

        Returns:
            None
        """
        shifts = "{"
        for scope in self._outputfiles_generated.keys():
            shifts += '{{ {outputname}, {{"'.format(
                outputname=self._outputfiles_generated[scope]
            )
            shiftlist = list(self.configuration.shifts[scope])
            shiftlist.sort()
            shifts += '", "'.join(shiftlist)
            shifts += '"} },'
        shifts = shifts[:-1] + "}"
        return shifts

    def set_output_quantities(self) -> str:
        """
        Set the output quantities in the template if the debug variable is set to true

        Returns:
            None
        """
        output_quantities = "{"
        for scope in self._outputfiles_generated.keys():
            # get the outputset for the scope
            if self.global_scope is not None:
                global_commands = self.output_commands[self.global_scope]
            else:
                global_commands = []
            outputset = list(set(self.output_commands[scope] + global_commands))
            # now split by __ and get a set of all the shifts
            quantityset = list(set([x.split("__")[0] for x in outputset]))
            quantityset.sort()
            output_quantities += '{{ {outputname}, {{"'.format(
                outputname=self._outputfiles_generated[scope]
            )
            output_quantities += '", "'.join(quantityset)
            output_quantities += '"} },'
        output_quantities = output_quantities[:-1] + "}"
        return output_quantities

    def set_thead_flag(self, threads: int) -> None:
        """
        Set the multithreading flag in the template if the number of threads is greater than 1.

        Args:
            threads: The number of threads to be used.

        Returns:
            None
        """
        self.threads = threads

    def set_setup_printout(self) -> str:
        """
        adds the code for the timing information on the dataframe setup to the run commands.
        """
        printout = ""
        printout += '   Logger::get("main")->info("Finished Setup");\n'
        printout += '   Logger::get("main")->info("Runtime for setup (real time: {0:.2f}, CPU time: {1:.2f})",\n'
        printout += "                           timer.RealTime(), timer.CpuTime());\n"
        printout += "   timer.Continue();\n"
        printout += '   Logger::get("main")->info("Starting Evaluation");\n'

        return printout

    def set_process_tracking(self) -> str:
        """This function replaces the template placeholder for the process tracking with the correct process tracking.

        Returns:
            The code to be added to the template
        """
        tracking = ""
        scope = self.scopes[-1]
        tracking += "    ULong64_t {scope}_processed = 0;\n".format(scope=scope)
        tracking += "    std::mutex {scope}_bar_mutex;\n".format(scope=scope)
        tracking += "    auto c_{scope} = df{counter}_{scope}.Count();\n".format(
            counter=self.main_counter[scope], scope=scope
        )
        tracking += "    c_{scope}.OnPartialResultSlot(quantile, [&{scope}_bar_mutex, &{scope}_processed, &quantile, &nevents](unsigned int /*slot*/, ULong64_t /*_c*/) {{".format(
            scope=scope
        )
        tracking += (
            "\n        std::lock_guard<std::mutex> lg({scope}_bar_mutex);\n".format(
                scope=scope
            )
        )
        tracking += "        {scope}_processed += quantile;\n".format(scope=scope)
        tracking += "        float percentage = 100 * (float){scope}_processed / (float)nevents;\n".format(
            scope=scope
        )
        tracking += '        Logger::get("main")->info("{{0:d}} / {{1:d}} ({{2:.2f}} %) Events processed ...", {scope}_processed, nevents, percentage);\n'.format(
            scope=scope
        )
        tracking += "    });\n"
        return tracking

    def set_shift_quantities_map(self) -> str:
        """
        This function is used to generate a mapping of all quantities and the shifts,
        the quantities are used in to be stored in the output file.
        The ordering is based on the shifts:

        Example::

            {
                "shift_1" : ["quantity_1", "quantity_2", "quantity_3"],
                "shift_2" : ["quantity_1", "quantity_3"],
                "shift_3" : ["quantity_1"]
            }

        This information will be stored in the root file as
        shift_quantities_map and can be accessed to get the correct mapping
        """
        ctring = "{"
        for scope in self.scopes:
            outputset: List[str] = []
            output_map: Dict[str, List[str]] = {}
            for output in sorted(self.outputs[scope]):
                self.output_commands[scope].extend(output.get_leaves_of_scope(scope))
            if len(self.output_commands[scope]) > 0 and scope != self.global_scope:
                # convert output lists to a set to remove duplicates
                if self.global_scope is not None:
                    global_commands = self.output_commands[self.global_scope]
                else:
                    global_commands = []
                outputset = list(set(self.output_commands[scope] + global_commands))
                # now split by __ and get a set of all the shifts per variable
                for i, output in enumerate(outputset):
                    try:
                        quantity, shift = output.split("__")
                    except ValueError:
                        quantity = output
                        shift = ""
                    if shift not in output_map.keys():
                        output_map[shift] = []
                    output_map[shift].append(quantity)
                # now do some string magic to get the correct format, dont ask about the details..
                output_map_str = "{ "
                for shift in output_map.keys():
                    output_map_str += f'"{shift}"' + ' , { "'
                    output_map_str += '", "'.join(output_map[shift])
                    output_map_str += '" }},{'
                output_map_str = output_map_str[:-4] + "}}"
                ctring += "{" + self._outputfiles_generated[scope] + " , {"
                ctring += f"{output_map_str}" + "}},"
        ctring = ctring[:-2] + " }}"
        return ctring

    def set_quantities_shift_map(self) -> str:
        """
        This function is used to generate a mapping of all quantities and the shifts,
        the quantities are used in to be stored in the output file.
        The ordering is based on the quantities:

        Example::

            {
                "quantity_1" : ["shift_1", "shift_2", "shift_3"],
                "quantity_2" : ["shift_1"],
                "quantity_3" : ["shift_1", "shift_2"],
            }

        This information will be stored in the root file as quantities_shift_map
        and can be accessed to get the correct mapping
        """
        ctring = "{"
        for scope in self.scopes:
            outputset: List[str] = []
            output_map: Dict[str, List[str]] = {}
            for output in sorted(self.outputs[scope]):
                self.output_commands[scope].extend(output.get_leaves_of_scope(scope))
            if len(self.output_commands[scope]) > 0 and scope != self.global_scope:
                # convert output lists to a set to remove duplicates
                if self.global_scope is not None:
                    global_commands = self.output_commands[self.global_scope]
                else:
                    global_commands = []
                outputset = list(set(self.output_commands[scope] + global_commands))
                # now split by __ and get a set of all the shifts per variable
                for i, output in enumerate(outputset):
                    try:
                        quantity, shift = output.split("__")
                    except ValueError:
                        quantity = output
                        shift = ""
                    if quantity not in output_map.keys():
                        output_map[quantity] = []
                    output_map[quantity].append(shift)
                # now do some string magic to get the correct format, dont ask about the details..
                output_map_str = "{ "
                for quantity in output_map.keys():
                    output_map_str += f'"{quantity}"' + ' , { "'
                    output_map_str += '", "'.join(output_map[quantity])
                    output_map_str += '" }},{'
                output_map_str = output_map_str[:-4] + "}}"
                ctring += "{" + self._outputfiles_generated[scope] + " , {"
                ctring += f"{output_map_str}" + "}},"
        ctring = ctring[:-2] + " }}"
        return ctring<|MERGE_RESOLUTION|>--- conflicted
+++ resolved
@@ -184,6 +184,7 @@
         sub_template_path: str,
         configuration: Configuration,
         analysis_name: str,
+        config_name: str,
         executable_name: str,
         output_folder: str,
         threads: int = 1,
@@ -196,6 +197,7 @@
         self.global_scope = self.configuration.global_scope
         self.executable_name = executable_name
         self.analysis_name = analysis_name
+        self.config_name = config_name
         self.output_folder = output_folder
         self.executable = os.path.join(
             output_folder,
@@ -215,22 +217,41 @@
             self.main_counter[scope] = 0
             self.subset_calls[scope] = []
             self.output_commands[scope] = []
-        # get git status of the main repo
+        # set git status default values
+        self.commit_hash = "undefined"
+        self.analysis_commit_hash = "undefined"
+        self.crown_is_clean = "false"
+        self.analysis_is_clean = "false"
+        self.get_git_status()
+        log.info("Code generator initialized")
+
+    def get_git_status(self) -> None:
+        """
+        Get the git status of the main repo. The status is determined via the checks/git-status.sh script.
+        """
+        script_path = os.path.join(
+            os.path.dirname(os.path.realpath(__file__)), "../checks/git-status.sh"
+        )
+        # run the script and get the output
+        # the scipt needs to args: the absolute path to the main repo and the name of the analysis
+        log.info(
+            f"Running { [script_path, os.path.dirname(os.path.dirname(os.path.realpath(__file__))), self.analysis_name]}"
+        )
         try:
-            main_repo_path = os.path.join(
-                os.path.dirname(os.path.realpath(__file__)), "../../CROWN"
-            )
-<<<<<<< HEAD
-            log.info("Getting git status of {}".format(main_repo_path))
-            main_repo = Repo(main_repo_path)
-            self.commit_hash = main_repo.head.commit
-            self.setup_is_clean = "false" if main_repo.is_dirty() else "true"
-        except (ValueError, InvalidGitRepositoryError, NoSuchPathError):
-            self.commit_hash = "undefined"
-            self.setup_is_clean = "false"
-
-        log.info("Code generator initialized")
-=======
+            output = subprocess.check_output(
+                [
+                    script_path,
+                    os.path.dirname(os.path.dirname(os.path.realpath(__file__))),
+                    self.analysis_name,
+                ],
+                stderr=subprocess.STDOUT,
+            )
+        except subprocess.CalledProcessError as e:
+            raise RuntimeError(
+                "command '{}' return with error (code {}): {}".format(
+                    e.cmd, e.returncode, e.output
+                )
+            )
         output = output.decode("utf-8")
         # split the output into lines
         for line in output.splitlines():
@@ -241,7 +262,6 @@
             key, value = line.split("=")
             # set the value to the corresponding attribute
             setattr(self, key, value)
->>>>>>> 5244011a
 
     def generate_code(self) -> None:
         """
