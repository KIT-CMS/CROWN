#ifndef GUARD_GENPARTICLES_H
#define GUARD_GENPARTICLES_H

#include "../include/utility/Logger.hxx"
#include "../include/defaults.hxx"
#include "ROOT/RDataFrame.hxx"
#include "ROOT/RVec.hxx"
#include "bitset"
#include <Math/Vector3D.h>
#include <Math/Vector4D.h>
#include <Math/VectorUtil.h>
#include <cmath>
typedef std::bitset<20> IntBits;

enum class GenMatchingCode : int {
    NONE = -1,
    IS_ELE_PROMPT = 1,
    IS_MUON_PROMPT = 2,
    IS_ELE_FROM_TAU = 3,
    IS_MUON_FROM_TAU = 4,
    IS_TAU_HAD_DECAY = 5,
    IS_FAKE = 6,
    IS_ELE_FROM_W = 7,
    IS_MUON_FROM_W = 8
};

enum class GenStatusFlag : int {
    NONE = -1,
    isPrompt = 0,
    isDecayedLeptonHadron = 1,
    isTauDecayProduct = 2,
    isPromptTauDecayProduct = 3,
    isDirectTauDecayProduct = 4,
    isDirectPromptTauDecayProduct = 5,
    isDirectHadronDecayProduct = 6,
    isHardProcess = 7,
    fromHardProcess = 8,
    isHardProcessTauDecayProduct = 9,
    isDirectHardProcessTauDecayProduct = 10,
    fromHardProcessBeforeFSR = 11,
    isFirstCopy = 12,
    isLastCopy = 13,
    isLastCopyBeforeFSR = 14
};

namespace genleptons {
ROOT::RDF::RNode GenLepton(ROOT::RDF::RNode df,
                           const std::string &genparticles_pt,
                           const std::string &genparticles_eta,
                           const std::string &genparticles_phi,
                           const std::string &genparticles_mass,
                           const std::string &genparticles_pdgid,
                           const std::string &genparticles_status,
                           const std::string &genparticles_statusFlag) {

    auto lambda_idx_1 = [](
        const ROOT::RVec<int> &rvec_pdgId,
        const ROOT::RVec<int> &rvec_status,
<<<<<<< HEAD
        const ROOT::RVec<UShort_t> &rvec_status_flag) {
=======
        const ROOT::RVec<int> &rvec_status_flag) {
>>>>>>> e36ef4d2
        int idx = -99;
        for (unsigned int i = 0; i < rvec_pdgId.size(); i++) {
            int pdgid = rvec_pdgId.at(i);
            int status = rvec_status.at(i);
            int status_flag = rvec_status_flag.at(i);
            if ((pdgid == 11 || pdgid == 13) && status == 1 &&
                 IntBits(status_flag).test((int)GenStatusFlag::fromHardProcess) &&
                 IntBits(status_flag).test((int)GenStatusFlag::isPrompt) &&
                 !IntBits(status_flag).test((int)GenStatusFlag::isTauDecayProduct)) {
                if (idx > -1) {
                    Logger::get("GenLepton")->critical("ERROR: more than 1 final state lepton with pdgId {}, prev idx {}, new idx {}", pdgid, idx, i);
                    return -99;
                }
                idx = i;
            }
        }
        return idx;
    };

    auto lambda_idx_2 = [](
        const ROOT::RVec<int> &rvec_pdgId,
        const ROOT::RVec<int> &rvec_status,
<<<<<<< HEAD
        const ROOT::RVec<UShort_t> &rvec_status_flag) {
=======
        const ROOT::RVec<int> &rvec_status_flag) {
>>>>>>> e36ef4d2
        int idx = -99;
        for (unsigned int i = 0; i < rvec_pdgId.size(); i++) {
            int pdgid = rvec_pdgId.at(i);
            int status = rvec_status.at(i);
            int status_flag = rvec_status_flag.at(i);
            if ((pdgid == -11 || pdgid == -13) && status == 1 &&
                 IntBits(status_flag).test((int)GenStatusFlag::fromHardProcess) &&
                 IntBits(status_flag).test((int)GenStatusFlag::isPrompt) &&
                 !IntBits(status_flag).test((int)GenStatusFlag::isTauDecayProduct)) {
                if (idx > -1) {
                    Logger::get("GenLepton")->critical("ERROR: more than 1 final state lepton with pdgId {}, prev idx {}, new idx {}", pdgid, idx, i);
                    return -99;
                }
                idx = i;
            }
        }
        return idx;
    };

    auto lambda_float = [](const int &idx, const ROOT::RVec<float> &col) {
        return col.at(idx, default_float);
    };
    auto lambda_int = [](const int &idx, const ROOT::RVec<int> &col) {
        return col.at(idx, default_int);
    };

    auto lambd_p4 = [](const float &pt, const float &eta, const float &phi, const float &mass) {
        ROOT::Math::PtEtaPhiMVector p4;
        if (pt > 0.) {
            p4 = ROOT::Math::PtEtaPhiMVector(pt, eta, phi, mass);
        } else {
            p4 = ROOT::Math::PtEtaPhiMVector(
                default_float, default_float,
                default_float, default_float
            );
        }
        return p4;
    };

    auto df1  =   df.Define("genlep_idx_1", lambda_idx_1, {genparticles_pdgid, genparticles_status, genparticles_statusFlag});
    auto df2  =  df1.Define("genlep_idx_2", lambda_idx_2, {genparticles_pdgid, genparticles_status, genparticles_statusFlag});
    auto df3  =  df2.Define("genlep_pt_1", lambda_float, {"genlep_idx_1", genparticles_pt});
    auto df4  =  df3.Define("genlep_eta_1", lambda_float, {"genlep_idx_1", genparticles_eta});
    auto df5  =  df4.Define("genlep_phi_1", lambda_float, {"genlep_idx_1", genparticles_phi});
    auto df6  =  df5.Define("genlep_mass_1", lambda_float, {"genlep_idx_1", genparticles_mass});
    auto df7  =  df6.Define("genlep_pdgId_1", lambda_int, {"genlep_idx_1", genparticles_pdgid});
    auto df8  =  df7.Define("genlep_pt_2", lambda_float, {"genlep_idx_2", genparticles_pt});
    auto df9  =  df8.Define("genlep_eta_2", lambda_float, {"genlep_idx_2", genparticles_eta});
    auto df10 =  df9.Define("genlep_phi_2", lambda_float, {"genlep_idx_2", genparticles_phi});
    auto df11 = df10.Define("genlep_mass_2", lambda_float, {"genlep_idx_2", genparticles_mass});
    auto df12 = df11.Define("genlep_pdgId_2", lambda_int, {"genlep_idx_2", genparticles_pdgid});
    auto df13 = df12.Define("genlep_p4_1", lambd_p4, {"genlep_pt_1", "genlep_eta_1", "genlep_phi_1", "genlep_mass_1"});
    auto df14 = df13.Define("genlep_p4_2", lambd_p4, {"genlep_pt_2", "genlep_eta_2", "genlep_phi_2", "genlep_mass_2"});

    return df14;
}

ROOT::RDF::RNode GenLeptonPreFSR(ROOT::RDF::RNode df,
                           const std::string &genparticles_pt,
                           const std::string &genparticles_eta,
                           const std::string &genparticles_phi,
                           const std::string &genparticles_mass,
                           const std::string &genparticles_pdgid,
                           const std::string &genparticles_status,
                           const std::string &genparticles_statusFlag) {

    auto lambda_idx_1 = [](
        const ROOT::RVec<int> &rvec_pdgId,
        const ROOT::RVec<int> &rvec_status,
<<<<<<< HEAD
        const ROOT::RVec<UShort_t> &rvec_status_flag) {
=======
        const ROOT::RVec<int> &rvec_status_flag) {
>>>>>>> e36ef4d2
        int idx = -99;
        for (unsigned int i = 0; i < rvec_pdgId.size(); i++) {
            int pdgid = rvec_pdgId.at(i);
            int status = rvec_status.at(i);
            int status_flag = rvec_status_flag.at(i);
            if ((pdgid == 11 || pdgid == 13) &&
                 IntBits(status_flag).test((int)GenStatusFlag::isHardProcess) &&
                 IntBits(status_flag).test((int)GenStatusFlag::isPrompt) &&
                 !IntBits(status_flag).test((int)GenStatusFlag::isTauDecayProduct)) {
                if (idx > -1) {
                    Logger::get("GenLepton")->critical("ERROR: more than 1 final state lepton with pdgId {}, prev idx {}, new idx {}", pdgid, idx, i);
                    return -99;
                }
                idx = i;
            }
        }
        return idx;
    };

    auto lambda_idx_2 = [](
        const ROOT::RVec<int> &rvec_pdgId,
        const ROOT::RVec<int> &rvec_status,
<<<<<<< HEAD
        const ROOT::RVec<UShort_t> &rvec_status_flag) {
=======
        const ROOT::RVec<int> &rvec_status_flag) {
>>>>>>> e36ef4d2
        int idx = -99;
        for (unsigned int i = 0; i < rvec_pdgId.size(); i++) {
            int pdgid = rvec_pdgId.at(i);
            int status = rvec_status.at(i);
            int status_flag = rvec_status_flag.at(i);
            if ((pdgid == -11 || pdgid == -13) &&
                 IntBits(status_flag).test((int)GenStatusFlag::isHardProcess) &&
                 IntBits(status_flag).test((int)GenStatusFlag::isPrompt) &&
                 !IntBits(status_flag).test((int)GenStatusFlag::isTauDecayProduct)) {
                if (idx > -1) {
                    Logger::get("GenLepton")->critical("ERROR: more than 1 final state lepton with pdgId {}, prev idx {}, new idx {}", pdgid, idx, i);
                    return -99;
                }
                idx = i;
            }
        }
        return idx;
    };

    auto lambda_float = [](const int &idx, const ROOT::RVec<float> &col) {
        return col.at(idx, default_float);
    };
    auto lambda_int = [](const int &idx, const ROOT::RVec<int> &col) {
        return col.at(idx, default_int);
    };

    auto lambd_p4 = [](const float &pt, const float &eta, const float &phi, const float &mass) {
        ROOT::Math::PtEtaPhiMVector p4;
        if (pt > 0.) {
            p4 = ROOT::Math::PtEtaPhiMVector(pt, eta, phi, mass);
        } else {
            p4 = ROOT::Math::PtEtaPhiMVector(
                default_float, default_float,
                default_float, default_float
            );
        }
        return p4;
    };

    auto df1  =   df.Define("genlepPreFSR_idx_1", lambda_idx_1, {genparticles_pdgid, genparticles_status, genparticles_statusFlag});
    auto df2  =  df1.Define("genlepPreFSR_idx_2", lambda_idx_2, {genparticles_pdgid, genparticles_status, genparticles_statusFlag});
    auto df3  =  df2.Define("genlepPreFSR_pt_1", lambda_float, {"genlepPreFSR_idx_1", genparticles_pt});
    auto df4  =  df3.Define("genlepPreFSR_eta_1", lambda_float, {"genlepPreFSR_idx_1", genparticles_eta});
    auto df5  =  df4.Define("genlepPreFSR_phi_1", lambda_float, {"genlepPreFSR_idx_1", genparticles_phi});
    auto df6  =  df5.Define("genlepPreFSR_mass_1", lambda_float, {"genlepPreFSR_idx_1", genparticles_mass});
    auto df7  =  df6.Define("genlepPreFSR_pdgId_1", lambda_int, {"genlepPreFSR_idx_1", genparticles_pdgid});
    auto df8  =  df7.Define("genlepPreFSR_pt_2", lambda_float, {"genlepPreFSR_idx_2", genparticles_pt});
    auto df9  =  df8.Define("genlepPreFSR_eta_2", lambda_float, {"genlepPreFSR_idx_2", genparticles_eta});
    auto df10 =  df9.Define("genlepPreFSR_phi_2", lambda_float, {"genlepPreFSR_idx_2", genparticles_phi});
    auto df11 = df10.Define("genlepPreFSR_mass_2", lambda_float, {"genlepPreFSR_idx_2", genparticles_mass});
    auto df12 = df11.Define("genlepPreFSR_pdgId_2", lambda_int, {"genlepPreFSR_idx_2", genparticles_pdgid});
    auto df13 = df12.Define("genlepPreFSR_p4_1", lambd_p4, {"genlepPreFSR_pt_1", "genlepPreFSR_eta_1", "genlepPreFSR_phi_1", "genlepPreFSR_mass_1"});
    auto df14 = df13.Define("genlepPreFSR_p4_2", lambd_p4, {"genlepPreFSR_pt_2", "genlepPreFSR_eta_2", "genlepPreFSR_phi_2", "genlepPreFSR_mass_2"});

    return df14;
}

ROOT::RDF::RNode GenDressedLepton(ROOT::RDF::RNode df,
                           const std::string &genparticles_pt,
                           const std::string &genparticles_eta,
                           const std::string &genparticles_phi,
                           const std::string &genparticles_mass,
                           const std::string &genparticles_pdgid,
                           const std::string &genparticles_hasTauAnc,
                           const std::string &genlep_p4_1,
                           const std::string &genlep_p4_2) {

    auto lambda_idx_1 = [](
        const ROOT::RVec<float> &rvec_pt,
        const ROOT::RVec<float> &rvec_eta,
        const ROOT::RVec<float> &rvec_phi,
        const ROOT::RVec<float> &rvec_mass,
        const ROOT::RVec<int> &rvec_pdgId,
        const ROOT::RVec<bool> &rvec_hasTauAnc,
        ROOT::Math::PtEtaPhiMVector &genlep_p4) {
        int idx = -99;
        float dR_min = 0.3;

        if (genlep_p4.pt() < 0.) {
            return idx;
        }

        for (unsigned int i = 0; i < rvec_pt.size(); i++) {
            ROOT::Math::PtEtaPhiMVector p4 = ROOT::Math::PtEtaPhiMVector(rvec_pt.at(i), rvec_eta.at(i), rvec_phi.at(i), rvec_mass.at(i));
            int pdgid = rvec_pdgId.at(i);
            bool hasTauAnc = rvec_hasTauAnc.at(i);
            float dR_tmp = (float)ROOT::Math::VectorUtil::DeltaR(p4, genlep_p4);
            if ((pdgid == 11 || pdgid == 13) && !hasTauAnc && (dR_tmp < dR_min)) {
                idx = i;
                dR_min = dR_tmp;
            }
        }
        return idx;
    };
<<<<<<< HEAD

    auto lambda_idx_2 = [](
        const ROOT::RVec<float> &rvec_pt,
        const ROOT::RVec<float> &rvec_eta,
        const ROOT::RVec<float> &rvec_phi,
        const ROOT::RVec<float> &rvec_mass,
        const ROOT::RVec<int> &rvec_pdgId,
        const ROOT::RVec<bool> &rvec_hasTauAnc,
        ROOT::Math::PtEtaPhiMVector &genlep_p4) {
        int idx = -99;
        float dR_min = 0.3;

        if (genlep_p4.pt() < 0.) {
            return idx;
        }

        for (unsigned int i = 0; i < rvec_pt.size(); i++) {
            ROOT::Math::PtEtaPhiMVector p4 = ROOT::Math::PtEtaPhiMVector(rvec_pt.at(i), rvec_eta.at(i), rvec_phi.at(i), rvec_mass.at(i));
            int pdgid = rvec_pdgId.at(i);
            bool hasTauAnc = rvec_hasTauAnc.at(i);
            float dR_tmp = (float)ROOT::Math::VectorUtil::DeltaR(p4, genlep_p4);
            if ((pdgid == -11 || pdgid == -13) && !hasTauAnc && (dR_tmp < dR_min)) {
                idx = i;
                dR_min = dR_tmp;
            }
        }
        return idx;
    };

    auto lambda_float = [](const int &idx, const ROOT::RVec<float> &col) {
        return col.at(idx, default_float);
    };
    auto lambda_int = [](const int &idx, const ROOT::RVec<int> &col) {
        return col.at(idx, default_int);
    };

    auto lambd_p4 = [](const float &pt, const float &eta, const float &phi, const float &mass) {
        ROOT::Math::PtEtaPhiMVector p4;
        if (pt > 0.) {
            p4 = ROOT::Math::PtEtaPhiMVector(pt, eta, phi, mass);
        } else {
            p4 = ROOT::Math::PtEtaPhiMVector(
                default_float, default_float,
                default_float, default_float
            );
        }
        return p4;
    };

    auto lambd_dR = [](ROOT::Math::PtEtaPhiMVector &genlep_p4, ROOT::Math::PtEtaPhiMVector &genDressed_p4) {
        if (genlep_p4.pt() < 0. || genDressed_p4.pt() < 0.) {
            return (float)99.;
        }

        return (float)ROOT::Math::VectorUtil::DeltaR(genDressed_p4, genlep_p4);
    };

    auto df1  =   df.Define("genDressed_idx_1", lambda_idx_1, {genparticles_pt, genparticles_eta, genparticles_phi, genparticles_mass, genparticles_pdgid, genparticles_hasTauAnc, genlep_p4_1});
    auto df2  =  df1.Define("genDressed_idx_2", lambda_idx_2, {genparticles_pt, genparticles_eta, genparticles_phi, genparticles_mass, genparticles_pdgid, genparticles_hasTauAnc, genlep_p4_2});
    auto df3  =  df2.Define("genDressed_pt_1", lambda_float, {"genDressed_idx_1", genparticles_pt});
    auto df4  =  df3.Define("genDressed_eta_1", lambda_float, {"genDressed_idx_1", genparticles_eta});
    auto df5  =  df4.Define("genDressed_phi_1", lambda_float, {"genDressed_idx_1", genparticles_phi});
    auto df6  =  df5.Define("genDressed_mass_1", lambda_float, {"genDressed_idx_1", genparticles_mass});
    auto df7  =  df6.Define("genDressed_pdgId_1", lambda_int, {"genDressed_idx_1", genparticles_pdgid});
    auto df8  =  df7.Define("genDressed_pt_2", lambda_float, {"genDressed_idx_2", genparticles_pt});
    auto df9  =  df8.Define("genDressed_eta_2", lambda_float, {"genDressed_idx_2", genparticles_eta});
    auto df10 =  df9.Define("genDressed_phi_2", lambda_float, {"genDressed_idx_2", genparticles_phi});
    auto df11 = df10.Define("genDressed_mass_2", lambda_float, {"genDressed_idx_2", genparticles_mass});
    auto df12 = df11.Define("genDressed_pdgId_2", lambda_int, {"genDressed_idx_2", genparticles_pdgid});
    auto df13 = df12.Define("genDressed_p4_1", lambd_p4, {"genDressed_pt_1", "genDressed_eta_1", "genDressed_phi_1", "genDressed_mass_1"});
    auto df14 = df13.Define("genDressed_p4_2", lambd_p4, {"genDressed_pt_2", "genDressed_eta_2", "genDressed_phi_2", "genDressed_mass_2"});
    auto df15 = df14.Define("genDressed_dR_1", lambd_dR, {genlep_p4_1, "genDressed_p4_1"});
    auto df16 = df15.Define("genDressed_dR_2", lambd_dR, {genlep_p4_2, "genDressed_p4_2"});

    return df16;
}

}

namespace genflag {
/**
 * @brief Function to writeout a boolean flag to select a specific DY decay mode based on gen-level PDG ID
 *
 * @param df The input dataframe
 * @param outputname The name of the output column
 * @param genparticles_pdgid The name of the column containing the pdgids of the
 genparticles
 * @param genparticles_statusFlag The name of the column containing the
 statusFlags of the genparticles
 * @param pdgId The PDG ID of decayed leptons
 * @return a dataframe with the output flag as a column named outputname
 */
ROOT::RDF::RNode DYGenFlag(ROOT::RDF::RNode df, const std::string &outputname,
                             const std::string &genparticles_pdgid,
                             const std::string &genparticles_statusFlag,
                             const int &pdgId) {
    auto lambda = [pdgId](const ROOT::RVec<int> &pdgids, const ROOT::RVec<UShort_t> &status_flags) {
        bool found_0 = false;
        bool found_1 = false;
        for (unsigned int i = 0; i < pdgids.size(); i++) {
            int pdgid = pdgids.at(i);
            int status_flag = status_flags.at(i);
            if (pdgid == pdgId && IntBits(status_flag).test((int)GenStatusFlag::isHardProcess)) {
                found_0 = true;
            } else if (pdgid == -pdgId && IntBits(status_flag).test((int)GenStatusFlag::isHardProcess)) {
                found_1 = true;
            }
            if (found_0 && found_1)
                break;
        }
        return (found_0 && found_1);
    };
    auto df1 =
        df.Define(outputname, lambda,
                  {genparticles_pdgid, genparticles_statusFlag});
    return df1;
}
ROOT::RDF::RNode WGenFlag(ROOT::RDF::RNode df, const std::string &outputname,
                             const std::string &genparticles_pdgid,
                             const std::string &genparticles_statusFlag,
                             const int &pdgId) {
    auto lambda = [pdgId](const ROOT::RVec<int> &pdgids, const ROOT::RVec<UShort_t> &status_flags) {
        bool found_0 = false;
        bool found_1 = false;
        for (unsigned int i = 0; i < pdgids.size(); i++) {
            int pdgid = pdgids.at(i);
            int status_flag = status_flags.at(i);
            if (pdgid == pdgId && IntBits(status_flag).test((int)GenStatusFlag::isHardProcess)) {
                found_0 = true;
            } else if (pdgid == -pdgId && IntBits(status_flag).test((int)GenStatusFlag::isHardProcess)) {
                found_1 = true;
            }
            if (found_0 || found_1)
                break;
        }
        return (found_0 || found_1);
    };
    auto df1 =
        df.Define(outputname, lambda,
                  {genparticles_pdgid, genparticles_statusFlag});
    return df1;
}
}

namespace genmatching {
=======
>>>>>>> e36ef4d2

    auto lambda_idx_2 = [](
        const ROOT::RVec<float> &rvec_pt,
        const ROOT::RVec<float> &rvec_eta,
        const ROOT::RVec<float> &rvec_phi,
        const ROOT::RVec<float> &rvec_mass,
        const ROOT::RVec<int> &rvec_pdgId,
        const ROOT::RVec<bool> &rvec_hasTauAnc,
        ROOT::Math::PtEtaPhiMVector &genlep_p4) {
        int idx = -99;
        float dR_min = 0.3;

        if (genlep_p4.pt() < 0.) {
            return idx;
        }

        for (unsigned int i = 0; i < rvec_pt.size(); i++) {
            ROOT::Math::PtEtaPhiMVector p4 = ROOT::Math::PtEtaPhiMVector(rvec_pt.at(i), rvec_eta.at(i), rvec_phi.at(i), rvec_mass.at(i));
            int pdgid = rvec_pdgId.at(i);
            bool hasTauAnc = rvec_hasTauAnc.at(i);
            float dR_tmp = (float)ROOT::Math::VectorUtil::DeltaR(p4, genlep_p4);
            if ((pdgid == -11 || pdgid == -13) && !hasTauAnc && (dR_tmp < dR_min)) {
                idx = i;
                dR_min = dR_tmp;
            }
        }
        return idx;
    };

    auto lambda_float = [](const int &idx, const ROOT::RVec<float> &col) {
        return col.at(idx, default_float);
    };
    auto lambda_int = [](const int &idx, const ROOT::RVec<int> &col) {
        return col.at(idx, default_int);
    };

    auto lambd_p4 = [](const float &pt, const float &eta, const float &phi, const float &mass) {
        ROOT::Math::PtEtaPhiMVector p4;
        if (pt > 0.) {
            p4 = ROOT::Math::PtEtaPhiMVector(pt, eta, phi, mass);
        } else {
            p4 = ROOT::Math::PtEtaPhiMVector(
                default_float, default_float,
                default_float, default_float
            );
        }
        return p4;
    };

    auto lambd_dR = [](ROOT::Math::PtEtaPhiMVector &genlep_p4, ROOT::Math::PtEtaPhiMVector &genDressed_p4) {
        if (genlep_p4.pt() < 0. || genDressed_p4.pt() < 0.) {
            return (float)99.;
        }

        return (float)ROOT::Math::VectorUtil::DeltaR(genDressed_p4, genlep_p4);
    };

    auto df1  =   df.Define("genDressed_idx_1", lambda_idx_1, {genparticles_pt, genparticles_eta, genparticles_phi, genparticles_mass, genparticles_pdgid, genparticles_hasTauAnc, genlep_p4_1});
    auto df2  =  df1.Define("genDressed_idx_2", lambda_idx_2, {genparticles_pt, genparticles_eta, genparticles_phi, genparticles_mass, genparticles_pdgid, genparticles_hasTauAnc, genlep_p4_2});
    auto df3  =  df2.Define("genDressed_pt_1", lambda_float, {"genDressed_idx_1", genparticles_pt});
    auto df4  =  df3.Define("genDressed_eta_1", lambda_float, {"genDressed_idx_1", genparticles_eta});
    auto df5  =  df4.Define("genDressed_phi_1", lambda_float, {"genDressed_idx_1", genparticles_phi});
    auto df6  =  df5.Define("genDressed_mass_1", lambda_float, {"genDressed_idx_1", genparticles_mass});
    auto df7  =  df6.Define("genDressed_pdgId_1", lambda_int, {"genDressed_idx_1", genparticles_pdgid});
    auto df8  =  df7.Define("genDressed_pt_2", lambda_float, {"genDressed_idx_2", genparticles_pt});
    auto df9  =  df8.Define("genDressed_eta_2", lambda_float, {"genDressed_idx_2", genparticles_eta});
    auto df10 =  df9.Define("genDressed_phi_2", lambda_float, {"genDressed_idx_2", genparticles_phi});
    auto df11 = df10.Define("genDressed_mass_2", lambda_float, {"genDressed_idx_2", genparticles_mass});
    auto df12 = df11.Define("genDressed_pdgId_2", lambda_int, {"genDressed_idx_2", genparticles_pdgid});
    auto df13 = df12.Define("genDressed_p4_1", lambd_p4, {"genDressed_pt_1", "genDressed_eta_1", "genDressed_phi_1", "genDressed_mass_1"});
    auto df14 = df13.Define("genDressed_p4_2", lambd_p4, {"genDressed_pt_2", "genDressed_eta_2", "genDressed_phi_2", "genDressed_mass_2"});
    auto df15 = df14.Define("genDressed_dR_1", lambd_dR, {genlep_p4_1, "genDressed_p4_1"});
    auto df16 = df15.Define("genDressed_dR_2", lambd_dR, {genlep_p4_2, "genDressed_p4_2"});

    return df16;
}

}

namespace genflag {
/**
 * @brief Function to writeout a boolean flag to select a specific DY decay mode based on gen-level PDG ID
 *
 * @param df The input dataframe
 * @param outputname The name of the output column
 * @param genparticles_pdgid The name of the column containing the pdgids of the
 genparticles
 * @param genparticles_statusFlag The name of the column containing the
 statusFlags of the genparticles
 * @param pdgId The PDG ID of decayed leptons
 * @return a dataframe with the output flag as a column named outputname
 */
ROOT::RDF::RNode DYGenFlag(ROOT::RDF::RNode df, const std::string &outputname,
                             const std::string &genparticles_pdgid,
                             const std::string &genparticles_statusFlag,
                             const int &pdgId) {
    auto lambda = [pdgId](const ROOT::RVec<int> &pdgids, const ROOT::RVec<int> &status_flags) {
        bool found_0 = false;
        bool found_1 = false;
        for (unsigned int i = 0; i < pdgids.size(); i++) {
            int pdgid = pdgids.at(i);
            int status_flag = status_flags.at(i);
            if (pdgid == pdgId && IntBits(status_flag).test((int)GenStatusFlag::isHardProcess)) {
                found_0 = true;
            } else if (pdgid == -pdgId && IntBits(status_flag).test((int)GenStatusFlag::isHardProcess)) {
                found_1 = true;
            }
            if (found_0 && found_1)
                break;
        }
        return (found_0 && found_1);
    };
    auto df1 =
        df.Define(outputname, lambda,
                  {genparticles_pdgid, genparticles_statusFlag});
    return df1;
}
ROOT::RDF::RNode WGenFlag(ROOT::RDF::RNode df, const std::string &outputname,
                             const std::string &genparticles_pdgid,
                             const std::string &genparticles_statusFlag,
                             const int &pdgId) {
    auto lambda = [pdgId](const ROOT::RVec<int> &pdgids, const ROOT::RVec<int> &status_flags) {
        bool found_0 = false;
        bool found_1 = false;
        for (unsigned int i = 0; i < pdgids.size(); i++) {
            int pdgid = pdgids.at(i);
            int status_flag = status_flags.at(i);
            if (pdgid == pdgId && IntBits(status_flag).test((int)GenStatusFlag::isHardProcess)) {
                found_0 = true;
            } else if (pdgid == -pdgId && IntBits(status_flag).test((int)GenStatusFlag::isHardProcess)) {
                found_1 = true;
            }
            if (found_0 || found_1)
                break;
        }
        return (found_0 || found_1);
    };
    auto df1 =
        df.Define(outputname, lambda,
                  {genparticles_pdgid, genparticles_statusFlag});
    return df1;
}
}

namespace genmatching {
namespace tau {
/**
 * @brief implementation of the genmatching used in tau analyses, based
 * on
 * https://github.com/KIT-CMS/Artus/blob/dictchanges/KappaAnalysis/src/Utility/GeneratorInfo.cc
 * implementation. The genmatches are represented as integer flags:
    Decaytype         | Value
    ------------------|-------
    NONE              | -1,
    IS_ELE_PROMPT     | 1,
    IS_MUON_PROMPT    | 2,
    IS_ELE_FROM_TAU   | 3,
    IS_MUON_FROM_TAU  | 4,
    IS_TAU_HAD_DECAY  | 5,
    IS_FAKE           | 6

    The genmatch is caluclated individually for each taupair candidate.

 *
 * @param df The dataframe to be used for the genmatching.
 * @param outputname The name of the output column.
 * @param hadronicGenTaus The name of the column containing the hadronicGenTaus
 from genmatching::tau::hadronicGenTaus
 * @param genparticles_pdgid The name of the column containing the pdgids of the
 genparticles
 * @param genparticles_statusFlag The name of the column containing the
 statusFlags of the genparticles
 * @param genparticles_pt The name of the column containing the pT of the
 genparticles
 * @param genparticles_eta The name of the column containing the eta of the
 genparticles
 * @param genparticles_phi The name of the column containing the phi of the
 genparticles
 * @param genparticles_mass The name of the column containing the mass of the
 genparticles
 * @param lepton_p4 The name of the column containing the p4 of the lepton to be
 genmatched
 * @return a dataframe with the genmatching as a column named outputname
 */
ROOT::RDF::RNode genmatching(ROOT::RDF::RNode df, const std::string &outputname,
                             const std::string &hadronicGenTaus,
                             const std::string &genparticles_pdgid,
                             const std::string &genparticles_statusFlag,
                             const std::string &genparticles_pt,
                             const std::string &genparticles_eta,
                             const std::string &genparticles_phi,
                             const std::string &genparticles_mass,
                             const std::string &lepton_p4) {
    auto match_lepton = [](const std::vector<int> &hadronicGenTaus,
                           const ROOT::RVec<int> &pdgids,
                           const ROOT::RVec<UShort_t> &status_flags,
                           const ROOT::RVec<float> &pts,
                           const ROOT::RVec<float> &etas,
                           const ROOT::RVec<float> &phis,
                           const ROOT::RVec<float> &masses,
                           const ROOT::Math::PtEtaPhiMVector &lepton_p4) {
        // find closest lepton fulfilling the requirements
        float min_delta_r = 9999;
        int closest_genparticle_index = 0;
        for (unsigned int i = 0; i < pdgids.size(); i++) {
            int pdgid = std::abs(pdgids.at(i));
            // check
            // 1. if there is a gen electron or muon close to the lepton
            // 2. that the genparticle pt is larger than 8 GeV
            // 3. the genparticle is isPrompt (statusbit 0) or
            // isDirectPromptTauDecayProduct (statusbit 5)
            bool statusbit = (IntBits(status_flags.at(i)).test(0) ||
                              IntBits(status_flags.at(i)).test(5));
            if ((pdgid == 11 || pdgid == 13) && pts.at(i) > 8 && statusbit) {
                ROOT::Math::PtEtaPhiMVector gen_p4(pts.at(i), etas.at(i),
                                                   phis.at(i), masses.at(i));
                float delta_r =
                    ROOT::Math::VectorUtil::DeltaR(gen_p4, lepton_p4);
                if (delta_r < min_delta_r) {
                    closest_genparticle_index = i;
                    min_delta_r = delta_r;
                }
            }
        }
        Logger::get("genmatching::tau::genmatching")
            ->debug("closest genlepton {} // DeltaR {}",
                    closest_genparticle_index, min_delta_r);
        // now loop trough the gentaus and check, if they are closer to the
        // lepton than the closest lepton genparticle
        for (auto hadronicGenTau : hadronicGenTaus) {
            // check if the hadronicGenTau is closer to the lepton than the
            // closest lepton genparticle
            ROOT::Math::PtEtaPhiMVector hadronicGenTau_p4(
                pts.at(hadronicGenTau), etas.at(hadronicGenTau),
                phis.at(hadronicGenTau), masses.at(hadronicGenTau));
            float gentau_delta_r =
                ROOT::Math::VectorUtil::DeltaR(hadronicGenTau_p4, lepton_p4);
            // the decay is considered a hadronic decay (statusbit 5) if
            // 1. the hadronicGenTau pt is larger than 15 GeV
            // 2. the delta_r is smaller than 0.2
            // 3. the delta_r is smaller than the closest lepton genparticle
            // delta_r
            if (hadronicGenTau_p4.Pt() > 15 && gentau_delta_r < 0.2 &&
                gentau_delta_r < min_delta_r) {
                // statusbit 5 is hadronic tau decay
                Logger::get("genmatching::tau::genmatching")
                    ->debug(
                        "found hadronicGenTau closer than closest lepton: {}",
                        gentau_delta_r);
                Logger::get("genmatching::tau::genmatching")
                    ->debug("IS_TAU_HAD_DECAY");
                return (int)GenMatchingCode::IS_TAU_HAD_DECAY;
            }
        }
        // if it is not a hadronic decay, check if the lepton is close
        // enough (deltaR < 0.2)
        int closest_pdgid = std::abs(pdgids.at(closest_genparticle_index));
        if (min_delta_r < 0.2) {
            bool prompt =
                IntBits(status_flags.at(closest_genparticle_index)).test(0);
            bool from_tau =
                IntBits(status_flags.at(closest_genparticle_index)).test(5);
            if (closest_pdgid == 11 && prompt) {
                // statusbit 1 is prompt electron
                Logger::get("genmatching::tau::genmatching")
                    ->debug("IS_ELE_PROMPT");
                return (int)GenMatchingCode::IS_ELE_PROMPT;
            }
            if (closest_pdgid == 13 && prompt) {
                // statusbit 2 is prompt muon
                Logger::get("genmatching::tau::genmatching")
                    ->debug("IS_MUON_PROMPT");
                return (int)GenMatchingCode::IS_MUON_PROMPT;
            }
            if (closest_pdgid == 11 && from_tau) {
                // statusbit 3 is electron from tau
                Logger::get("genmatching::tau::genmatching")
                    ->debug("IS_ELE_FROM_TAU");
                return (int)GenMatchingCode::IS_ELE_FROM_TAU;
            }
            if (closest_pdgid == 13 && from_tau) {
                // statusbit 4 is muon from tau
                Logger::get("genmatching::tau::genmatching")
                    ->debug("IS_MUON_FROM_TAU");
                return (int)GenMatchingCode::IS_MUON_FROM_TAU;
            }
        }
        // if no genlepton was found within the deltaR < 0.2, return fake
        // (statusbit 6)
        Logger::get("genmatching::tau::genmatching")->debug("IS_FAKE");
        return (int)GenMatchingCode::IS_FAKE;
    };

    auto df1 =
        df.Define(outputname, match_lepton,
                  {hadronicGenTaus, genparticles_pdgid, genparticles_statusFlag,
                   genparticles_pt, genparticles_eta, genparticles_phi,
                   genparticles_mass, lepton_p4});
    return df1;
}
/**
 * @brief implementation of the genmatching used in tau analyses, based
 * on
 * https://github.com/KIT-CMS/Artus/blob/dictchanges/KappaAnalysis/src/Utility/GeneratorInfo.cc
 * implementation. The genmatches are represented as integer flags:
    Decaytype         | Value
    ------------------|-------
    NONE              | -1,
    IS_ELE_PROMPT     | 1,
    IS_MUON_PROMPT    | 2,
    IS_ELE_FROM_TAU   | 3,
    IS_MUON_FROM_TAU  | 4,
    IS_TAU_HAD_DECAY  | 5,
    IS_FAKE           | 6
    IS_ELE_FROM_W     | 7,
    IS_MUON_FROM_W    | 8

    The genmatch is caluclated individually for each taupair candidate.

 *
 * @param df The dataframe to be used for the genmatching.
 * @param outputname The name of the output column.
 * @param hadronicGenTaus The name of the column containing the hadronicGenTaus
 from genmatching::tau::hadronicGenTaus
 * @param genparticles_pdgid The name of the column containing the pdgids of the
 genparticles
 * @param genparticles_statusFlag The name of the column containing the
 statusFlags of the genparticles
 * @param genparticles_pt The name of the column containing the pT of the
 genparticles
 * @param genparticles_eta The name of the column containing the eta of the
 genparticles
 * @param genparticles_phi The name of the column containing the phi of the
 genparticles
 * @param genparticles_mass The name of the column containing the mass of the
 genparticles
 * @param genparticle_motheridx The name of the column containing the mother
 indices of the genparticles
 * @param genparticles_status The name of the column containing the status of
the genparticles
 * @param lepton_p4 The name of the column containing the p4 of the lepton to be
 genmatched
 * @return a dataframe with the genmatching as a column named outputname
 */
ROOT::RDF::RNode genmatching_wh(
    ROOT::RDF::RNode df, const std::string &outputname,
    const std::string &hadronicGenTaus, const std::string &genparticles_pdgid,
    const std::string &genparticles_statusFlag,
    const std::string &genparticles_pt, const std::string &genparticles_eta,
    const std::string &genparticles_phi, const std::string &genparticles_mass,
    const std::string &genparticle_motheridx,
    const std::string &genparticles_status, const std::string &lepton_p4) {
    auto match_lepton = [](const std::vector<int> &hadronicGenTaus,
                           const ROOT::RVec<int> &pdgids,
                           const ROOT::RVec<int> &mother_idx,
                           const ROOT::RVec<UShort_t> &status_flags,
                           const ROOT::RVec<int> &status,
                           const ROOT::RVec<float> &pts,
                           const ROOT::RVec<float> &etas,
                           const ROOT::RVec<float> &phis,
                           const ROOT::RVec<float> &masses,
                           const ROOT::Math::PtEtaPhiMVector &lepton_p4) {
        // find closest lepton fulfilling the requirements
        float min_delta_r = 9999;
        int closest_genparticle_index = 0;
        int closest_genparticle_mother_pdgid = 0;
        int closest_genparticle_mother_statusFlag = 0;
        int closest_genparticle_mother_status = 0;
        for (unsigned int i = 0; i < pdgids.size(); i++) {
            int pdgid = std::abs(pdgids.at(i));
            // check
            // 1. if there is a gen electron or muon close to the lepton
            // 2. that the genparticle pt is larger than 8 GeV
            // 3. the genparticle is isPrompt (statusbit 0) or
            // isDirectPromptTauDecayProduct (statusbit 5)
            bool statusbit = (IntBits(status_flags.at(i)).test(0) ||
                              IntBits(status_flags.at(i)).test(5));
            if ((pdgid == 11 || pdgid == 13) && pts.at(i) > 8 && statusbit) {
                ROOT::Math::PtEtaPhiMVector gen_p4(pts.at(i), etas.at(i),
                                                   phis.at(i), masses.at(i));
                float delta_r =
                    ROOT::Math::VectorUtil::DeltaR(gen_p4, lepton_p4);
                if (delta_r < min_delta_r) {
                    Logger::get("genmatching::tau::genmatching")
                        ->debug("pdgids {}, status {}, status_flags {}, "
                                "mother_idx {}",
                                pdgids, status, status_flags, mother_idx);
                    Logger::get("genmatching::tau::genmatching")
                        ->debug("mother_idx {}, pdgids {}, status {}, "
                                "status_flags {}",
                                mother_idx.at(i), pdgids.at(i),
                                status_flags.at(i), status.at(i));
                    if (mother_idx.at(i) == -1) {
                        closest_genparticle_index = i;
                        closest_genparticle_mother_pdgid = pdgids.at(i);
                        closest_genparticle_mother_status = status.at(i);
                        closest_genparticle_mother_statusFlag =
                            status_flags.at(i);
                        min_delta_r = delta_r;
                    } else {
                        closest_genparticle_index = i;
                        closest_genparticle_mother_pdgid =
                            pdgids.at(mother_idx.at(i));
                        closest_genparticle_mother_status =
                            status.at(mother_idx.at(i));
                        closest_genparticle_mother_statusFlag =
                            status_flags.at(mother_idx.at(i));
                        min_delta_r = delta_r;
                    }
                }
            }
        }
        Logger::get("genmatching::tau::genmatching")
            ->debug("closest genlepton {} // DeltaR {}",
                    closest_genparticle_index, min_delta_r);
        // now loop through the gentaus and check, if they are closer to the
        // lepton than the closest lepton genparticle
        for (auto hadronicGenTau : hadronicGenTaus) {
            // check if the hadronicGenTau is closer to the lepton than the
            // closest lepton genparticle
            ROOT::Math::PtEtaPhiMVector hadronicGenTau_p4(
                pts.at(hadronicGenTau), etas.at(hadronicGenTau),
                phis.at(hadronicGenTau), masses.at(hadronicGenTau));
            float gentau_delta_r =
                ROOT::Math::VectorUtil::DeltaR(hadronicGenTau_p4, lepton_p4);
            // the decay is considered a hadronic decay (statusbit 5) if
            // 1. the hadronicGenTau pt is larger than 15 GeV
            // 2. the delta_r is smaller than 0.2
            // 3. the delta_r is smaller than the closest lepton genparticle
            // delta_r
            if (hadronicGenTau_p4.Pt() > 15 && gentau_delta_r < 0.2 &&
                gentau_delta_r < min_delta_r) {
                // statusbit 5 is hadronic tau decay
                Logger::get("genmatching::tau::genmatching")
                    ->debug(
                        "found hadronicGenTau closer than closest lepton: {}",
                        gentau_delta_r);
                Logger::get("genmatching::tau::genmatching")
                    ->debug("IS_TAU_HAD_DECAY");
                return (int)GenMatchingCode::IS_TAU_HAD_DECAY;
            }
        }
        // if it is not a hadronic decay, check if the lepton is close
        // enough (deltaR < 0.2)
        int closest_pdgid = std::abs(pdgids.at(closest_genparticle_index));
        if (min_delta_r < 0.2) {
            bool prompt =
                IntBits(status_flags.at(closest_genparticle_index)).test(0);
            bool from_tau =
                IntBits(status_flags.at(closest_genparticle_index)).test(5);
            if (closest_pdgid == 11 && prompt) {
                // statusbit 1 is prompt electron
                if (abs(closest_genparticle_mother_pdgid) == 24) {
                    Logger::get("genmatching::tau::genmatching")
                        ->debug("IS_ELE_FROM_W");
                    return (int)GenMatchingCode::IS_ELE_FROM_W;
                } else {
                    Logger::get("genmatching::tau::genmatching")
                        ->debug("IS_ELE_PROMPT");
                    return (int)GenMatchingCode::IS_ELE_PROMPT;
                }
            }
            if (closest_pdgid == 13 && prompt) {
                // statusbit 2 is prompt muon
                if (abs(closest_genparticle_mother_pdgid) == 24) {
                    Logger::get("genmatching::tau::genmatching")
                        ->debug("IS_MUON_FROM_W");
                    return (int)GenMatchingCode::IS_MUON_FROM_W;
                } else {
                    Logger::get("genmatching::tau::genmatching")
                        ->debug("IS_MUON_PROMPT");
                    return (int)GenMatchingCode::IS_MUON_PROMPT;
                }
            }
            if (closest_pdgid == 11 && from_tau) {
                // statusbit 3 is electron from tau
                Logger::get("genmatching::tau::genmatching")
                    ->debug("IS_ELE_FROM_TAU");
                return (int)GenMatchingCode::IS_ELE_FROM_TAU;
            }
            if (closest_pdgid == 13 && from_tau) {
                // statusbit 4 is muon from tau
                Logger::get("genmatching::tau::genmatching")
                    ->debug("IS_MUON_FROM_TAU");
                return (int)GenMatchingCode::IS_MUON_FROM_TAU;
            }
        }
        // if no genlepton was found within the deltaR < 0.2, return fake
        // (statusbit 6)
        Logger::get("genmatching::tau::genmatching")->debug("IS_FAKE");
        return (int)GenMatchingCode::IS_FAKE;
    };

    auto df1 = df.Define(
        outputname, match_lepton,
        {hadronicGenTaus, genparticles_pdgid, genparticle_motheridx,
         genparticles_statusFlag, genparticles_status, genparticles_pt,
         genparticles_eta, genparticles_phi, genparticles_mass, lepton_p4});
    return df1;
}
/**
 * @brief function to find all hadronicGenTaus needed for the genmatching, based
 * on
 * https://github.com/KIT-CMS/Artus/blob/dictchanges/KappaAnalysis/src/Utility/GeneratorInfo.cc
 * implementation. Loop trough all genparticles and check, if a genparticle,
 that is prompt, without any leptonic daughters can be found. If this
 genparticle has a neutrino as daughter, the hadronicGenTau is added to the list
 of hadronicGenTaus.
 *
 * @param df The dataframe to be extended with the hadronicGenTaus
 * @param outputname The name of the column to be added to the dataframe
 * @param genparticles_pdgid The name of the column containing the pdgids of the
 genparticles
 * @param genparticles_statusFlag The name of the column containing the
 statusflags of the genparticles
 * @param genparticles_motherid The name of the column containing the motherids
 of the genparticles
 * @return a new dataframe with the hadronicGenTaus added to the dataframe

 */

ROOT::RDF::RNode hadronicGenTaus(ROOT::RDF::RNode df,
                                 const std::string &outputname,
                                 const std::string &genparticles_pdgid,
                                 const std::string &genparticles_statusFlag,
                                 const std::string &genparticles_motherid) {

    auto gentaus = [](const ROOT::RVec<int> &pdgids,
                      const ROOT::RVec<UShort_t> &status_flags,
                      const ROOT::RVec<int> &mother_index) {
        // set default values for the output
        std::vector<int> hadronicGenTaus;
        if (pdgids.size() == 0) {
            hadronicGenTaus.push_back(-1);
            return hadronicGenTaus;
        }
        // debug printout
        for (int i = 0; i < pdgids.size(); i++) {
            Logger::get("genmatching::tau::genpair")
                ->debug("genparticle index {}, pdgid: {}, status_flags {}, "
                        "mother_index {}",
                        i, pdgids.at(i), status_flags.at(i),
                        mother_index.at(i));
        }
        // now loop though the genparticles and find the taus
        for (unsigned int i = 0; i < pdgids.size(); i++) {
            // check if the particle is a tau
            if (std::abs(pdgids.at(i)) == 15) {
                // check if the particle is a stable one
                bool prompt = IntBits(status_flags.at(i)).test(0);
                if (prompt) {
                    Logger::get("genmatching::tau::genpair")
                        ->debug("Found prompt tau: {}", i);
                    // find all daughters of the tau by checking which particles
                    // have the tauindex i as mother
                    std::vector<int> daughters;
                    for (unsigned int j = 0; j < mother_index.size(); j++) {
                        if (mother_index.at(j) == i) {
                            daughters.push_back(j);
                            Logger::get("genmatching::tau::genpair")
                                ->debug("daughters of {} : {}", i, j);
                        }
                    }
                    // check if the tau has at least one daughter
                    if (daughters.size() > 0) {
                        // check if the tau has at least one daughter that is a
                        // tau
                        bool hasTauDaughter = false;
                        bool hasLeptonDaughter = false;
                        for (unsigned int j = 0; j < daughters.size(); j++) {
                            int daughter_pdgid =
                                std::abs(pdgids.at(daughters.at(j)));
                            Logger::get("genmatching::tau::genpair")
                                ->debug("daughter {} : pdgid {}", j,
                                        daughter_pdgid);
                            if (daughter_pdgid == 15) {
                                hasTauDaughter = true;
                            }
                            if (daughter_pdgid == 11 || daughter_pdgid == 13) {
                                hasLeptonDaughter = true;
                            }
                        }
                        // in this case, it is not the correct tau, continue
                        if (hasTauDaughter || hasLeptonDaughter) {
                            continue;
                        }
                        // now run again through the daughters and check if
                        // there is a neutrino, if this is the case, we have the
                        // correct gentau
                        for (unsigned int j = 0; j < daughters.size(); j++) {
                            int daughter_pdgid =
                                std::abs(pdgids.at(daughters.at(j)));
                            if (daughter_pdgid == 12 || daughter_pdgid == 14 ||
                                daughter_pdgid == 16) {
                                Logger::get("genmatching::tau::genpair")
                                    ->debug("gentau found: {}", i);
                                hadronicGenTaus.push_back(i);
                            }
                        }
                    }
                }
            }
        }
        Logger::get("genmatching::tau::genpair")
            ->debug("found {} hadronic hadronicGenTaus",
                    hadronicGenTaus.size());
        for (int i = 0; i < hadronicGenTaus.size(); i++) {
            Logger::get("genmatching::tau::genpair")
                ->debug("hadronicGenTaus {} : {}", i, hadronicGenTaus.at(i));
        }
        return hadronicGenTaus;
    };

    auto df1 = df.Define(
        outputname, gentaus,
        {genparticles_pdgid, genparticles_statusFlag, genparticles_motherid});
    return df1;
}

} // end namespace tau

} // end namespace genmatching

#endif /* GUARD_GENPARTICLES_H */<|MERGE_RESOLUTION|>--- conflicted
+++ resolved
@@ -56,11 +56,7 @@
     auto lambda_idx_1 = [](
         const ROOT::RVec<int> &rvec_pdgId,
         const ROOT::RVec<int> &rvec_status,
-<<<<<<< HEAD
         const ROOT::RVec<UShort_t> &rvec_status_flag) {
-=======
-        const ROOT::RVec<int> &rvec_status_flag) {
->>>>>>> e36ef4d2
         int idx = -99;
         for (unsigned int i = 0; i < rvec_pdgId.size(); i++) {
             int pdgid = rvec_pdgId.at(i);
@@ -83,11 +79,7 @@
     auto lambda_idx_2 = [](
         const ROOT::RVec<int> &rvec_pdgId,
         const ROOT::RVec<int> &rvec_status,
-<<<<<<< HEAD
         const ROOT::RVec<UShort_t> &rvec_status_flag) {
-=======
-        const ROOT::RVec<int> &rvec_status_flag) {
->>>>>>> e36ef4d2
         int idx = -99;
         for (unsigned int i = 0; i < rvec_pdgId.size(); i++) {
             int pdgid = rvec_pdgId.at(i);
@@ -157,11 +149,7 @@
     auto lambda_idx_1 = [](
         const ROOT::RVec<int> &rvec_pdgId,
         const ROOT::RVec<int> &rvec_status,
-<<<<<<< HEAD
         const ROOT::RVec<UShort_t> &rvec_status_flag) {
-=======
-        const ROOT::RVec<int> &rvec_status_flag) {
->>>>>>> e36ef4d2
         int idx = -99;
         for (unsigned int i = 0; i < rvec_pdgId.size(); i++) {
             int pdgid = rvec_pdgId.at(i);
@@ -184,11 +172,7 @@
     auto lambda_idx_2 = [](
         const ROOT::RVec<int> &rvec_pdgId,
         const ROOT::RVec<int> &rvec_status,
-<<<<<<< HEAD
         const ROOT::RVec<UShort_t> &rvec_status_flag) {
-=======
-        const ROOT::RVec<int> &rvec_status_flag) {
->>>>>>> e36ef4d2
         int idx = -99;
         for (unsigned int i = 0; i < rvec_pdgId.size(); i++) {
             int pdgid = rvec_pdgId.at(i);
@@ -283,8 +267,6 @@
         }
         return idx;
     };
-<<<<<<< HEAD
-
     auto lambda_idx_2 = [](
         const ROOT::RVec<float> &rvec_pt,
         const ROOT::RVec<float> &rvec_eta,
@@ -429,8 +411,6 @@
 }
 
 namespace genmatching {
-=======
->>>>>>> e36ef4d2
 
     auto lambda_idx_2 = [](
         const ROOT::RVec<float> &rvec_pt,
