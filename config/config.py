--- conflicted
+++ resolved
@@ -323,10 +323,6 @@
         AppendProducer(
             producers=[QQH_WG1_Uncertainties], samples=["qqh"], scopes=["mt", "mm"]
         ),
-<<<<<<< HEAD
-        AppendProducer(producers=[TopPtReweighting], samples=["ttbar"], scopes=["mt", "mm"]),
-        AppendProducer(producers=[ZPtMassReweighting], samples=["dy"], scopes=["mt", "mm"]),
-=======
         AppendProducer(producers=[TopPtReweighting], samples=["ttbar"], scopes=["mt"]),
         AppendProducer(producers=[ZPtMassReweighting], samples=["dy"], scopes=["mt"]),
         # changes needed for data
@@ -345,7 +341,6 @@
             samples=["data", "emb"],
             scopes=["mt"],
         ),
->>>>>>> 562716ad
     ]
 
     config["output"] = {
