from __future__ import annotations  # needed for type annotations in > python 3.7

import logging
import re
from typing import Any, Dict, List, Set, Union

from code_generation.exceptions import (
    InvalidProducerConfigurationError,
    ConfigurationError,
)

import code_generation.quantity as q

log = logging.getLogger(__name__)


class SafeDict(Dict[Any, Any]):
    def __missing__(self, key: Any) -> Any:
        return "{" + key + "}"


class Producer:
    def __init__(
        self,
        name: str,
        call: str,
        input: Union[List[q.Quantity], Dict[str, List[q.Quantity]]],
        output: Union[List[q.Quantity], None],
        scopes: List[str],
    ):
        """
        A Producer is a class that holds all information about a producer. Input quantities are

        Args:
            name: Name of the producer
            call: The call of the producer. This is the C++ function call of the producer
            input: A list of input quantities or a dict with scope specific input quantities
            output: A list of output quantities
            scopes: A list of scopes in which the producer is used

        """
        log.debug("Setting up a new producer {}".format(name))

        # sanity checks
        if not isinstance(input, list) and not isinstance(input, dict):
            log.error(
                "Exception (%s): Argument 'input' must be a list or a dict!" % name
            )
            raise Exception
        if not isinstance(output, list) and output is not None:
            log.error(
                "Exception (%s): Argument 'output' must be a list or None!" % name
            )
            raise Exception
        self.name: str = name
        self.call: str = call
        self.output: Union[List[q.Quantity], None] = output
        self.scopes = scopes
        self.parameters: Dict[str, Set[str]] = self.extract_parameters()
        # if input not given as dict and therfore not scope specific transform into dict with all scopes
        if not isinstance(input, dict):
            inputdict = {}
            for scope in self.scopes:
                inputdict[scope] = input.copy() if isinstance(input, list) else input
        else:
            inputdict = input
        self.input: Dict[str, List[q.Quantity]] = inputdict
        # keep track of variable dependencies
        if self.output is not None:
            for scope in self.scopes:
                for input_quantity in self.input[scope]:
                    for output_quantity in self.output:
                        input_quantity.adopt(output_quantity, scope)
        log.debug("-----------------------------------------")
        log.debug("| Producer: {}".format(self.name))
        log.debug("| Call: {}".format(self.call))
        for scope in self.scopes:
            if self.input[scope] is None:
                log.debug("| Inputs ({}): None".format(scope))
            else:
                log.debug(
                    "| Inputs ({}): {}".format(
                        scope, [input.name for input in self.input[scope]]
                    )
                )
        if self.output is None:
            log.debug("| Output: None")
        else:
            log.debug("| Outputs: {}".format([output.name for output in self.output]))
        log.debug("| scopes: {}".format(self.scopes))
        log.debug("-----------------------------------------")

    def __str__(self) -> str:
        return "Producer: {}".format(self.name)

    def __repr__(self) -> str:
        return "Producer: {}".format(self.name)

    def extract_parameters(self) -> Dict[str, Set[str]]:
        """
        Function used to extract all parameters from a producer call. Parameters are enclosed in curly brackets.
        Reserved parameters are:
        - {output} : will be replaced by the output quantities
        - {input} : will be replaced by the input quantities
        - {output_vec} : will be replaced by the output quantities in vector form
        - {input_vec} : will be replaced by the input quantities in vector form
        - {df} : will be replaced by the dataframe name
        - {vec_open} : will be replaced by the opening bracket of the vector
        - {vec_close} : will be replaced by the closing bracket of the vector
        """
        regex = "\{([A-Za-z0-9_]+)\}"
        reserved_parameters = [
            "output",
            "input",
            "output_vec",
            "input_vec",
            "df",
            "vec_open",
            "vec_close",
        ]
        parameters = {}
        for scope in self.scopes:
            parameters[scope] = set(
                [
                    x
                    for x in re.findall(regex, self.call)
                    if x not in reserved_parameters
                ]
            )
        return parameters

    # Check if a output_quantity is already used as an output by
    # another producer within the same scope.
    # If this occurs, a Exception is thrown, since this is not possible with dataframes
    def reserve_output(self, scope: str) -> None:
        """
        Check if a output_quantity is already used as an output by another producer within the same scope.
        This is an internal function and should not be called by the user.

        Args:
            scope: The scope in which the output is reserved

        """

        if self.output is not None:
            for output_quantity in self.output:
                output_quantity.reserve_scope(scope)

    def shift(self, name: str, scope: str = "global") -> None:
        """Add a shift to the producer. This is an internal function and should not be called by the user.

        Args:
            name (str): Name of the shift
            scope (str, optional): Name of the scope where the shift is to be applied. Defaults to "global".

        Raises:
            Exception: If the producer does not have any output, or if the producer does not exist in the given scope, an exception is thrown
        """
        if scope not in self.scopes:
            log.error(
                "Trying to add shift %s to producer %s in scope %s, but producer does not exist in given scope!"
                % (name, self.name, scope)
            )
            raise Exception
        if self.output is None:
            log.error(
                "Exception (%s): output None cannot be shifted ! How did you end up here ?"
                % name
            )
            raise Exception
        for entry in self.output:
            entry.shift(name, scope)

    def shift_inputs(self, name: str, scope: str, inputs_to_shift: List[str]) -> None:
        """
        Shift all inputs of a producer. This is an internal function and should not be called by the user.

        Args:
            name: Name of the shift
            scope: Name of the scope where the shift is to be applied
        """
        if scope not in self.scopes:
            log.error(
                "Trying to add shift %s to producer %s in scope %s, but producer does not exist in given scope!"
                % (name, self.name, scope)
            )
            raise Exception
        for entry in self.input[scope]:
            if entry in inputs_to_shift:
<<<<<<< HEAD
                log.info(f"Shifting {entry.name}")
=======
                log.debug(f"Shifting {entry.name}")
>>>>>>> 7b56b15d
                entry.shift(name, scope)

    def ignore_shift(self, name: str, scope: str = "global") -> None:
        """Ingore a given shift for a producer. This in an internal function and should not be called by the user.

        Args:
            name (str): Name of the shift
            scope (str, optional): Name of the scope where the shift is to be ignored. Defaults to "global".

        Raises:
            Exception: If the producer does not have any output, or if the producer does not exist in the given scope, an exception is thrown
        """
        if scope not in self.scopes:
            log.error(
                "Trying to add shift %s to producer %s in scope %s, but producer does not exist in given scope!"
                % (name, self.name, scope)
            )
            raise Exception
        if self.output is None:
            log.error(
                "Exception (%s): output None cannot be shifted ! How did you end up here ?"
                % name
            )
            raise Exception
        for entry in self.output:
            entry.ignore_shift(name, scope)

    def writecall(
        self, config: Dict[str, Dict[str, Any]], scope: str, shift: str = "nominal"
    ) -> str:
        """Function to generate the nessessary C++ calls for the code generation

        Args:
            config (Dict[str, Dict[str, Any]]): Configuration dict containing the parameter and input / output information for the producer
            scope (str): The scope in which the producer is to be called
            shift (str, optional): The shift, for which the function call should be generated. Defaults to "nominal".

        Raises:
            Exception: Raises an expection, the the requested shift is not available in the configuration

        Returns:
            str: The generated C++ call
        """
        if self.output is None:
            config[shift]["output"] = ""
            config[shift]["output_vec"] = ""
        else:
            # log.warning(f"Available shifts: {config.keys()}")
            # log.warning(f"Configuration: {config[shift]}")
            # log.warning("Writing call for {}".format(self.name))
            # log.warning("output: {}".format(self.output))
            # log.warning("name: {}".format(self.name))
            # log.warning("shift: {}".format(shift))
            # log.warning("Scopes: {}".format(config[shift].keys()))
            config[shift]["output"] = (
                '"' + '","'.join([x.get_leaf(shift, scope) for x in self.output]) + '"'
            )
            config[shift]["output_vec"] = (
                '{"'
                + '","'.join([x.get_leaf(shift, scope) for x in self.output])
                + '"}'
            )
        config[shift]["input"] = (
            '"'
            + '", "'.join([x.get_leaf(shift, scope) for x in self.input[scope]])
            + '"'
        )
        config[shift]["input_vec"] = (
            '{"'
            + '","'.join([x.get_leaf(shift, scope) for x in self.input[scope]])
            + '"}'
        )
        config[shift]["df"] = "{df}"
        config[shift]["vec_open"] = "{vec_open}"
        config[shift]["vec_close"] = "{vec_close}"
        # if a bool is used in the python configuration, convert it to a c++ bool value
        # True -> true, False -> false
        for para in config[shift]:
            if isinstance(config[shift][para], bool):
                if config[shift][para]:
                    log.debug("Found a boolean True ! - converting to C++ syntax")
                    config[shift][para] = "true"
                else:
                    log.debug("Found a boolean False ! - converting to C++ syntax")
                    config[shift][para] = "false"
        try:
            return self.call.format(
                **config[shift]
            )  # use format (not format_map here) such that missing config entries cause an error
        except KeyError as e:
            log.error(
                "Error in {} Producer, key {} is not found in configuration".format(
                    self.name, e
                )
            )
            log.error(config[shift])
            log.error("Call: {}".format(self.call))
            raise Exception

    def writecalls(
        self, config: Dict[str, Dict[str, Dict[str, str]]], scope: str
    ) -> List[str]:
        """Function to generate calls for all shifts of a producer, wraping the writecall function

        Args:
            Configuration dict containing the parameter and input / output information for the producer
            scope (str): The scope in which the producer is to be called

        Raises:
            Exception: Raises an Exception, of the requested scope is not valid for the producer

        Returns:
            List[str]: Returns a list of C++ calls for all shifts of the producer
        """
        if scope not in self.scopes:
            log.error(
                "Exception ({}): Tried to use producer in scope {}, which the producer is not forseen for!".format(
                    self.name, scope
                )
            )
            raise Exception
        calls = [self.writecall(config, scope)]
        if self.output is not None:
            list_of_shifts = self.output[0].get_shifts(
                scope
            )  # all entries must have same shifts
            for shift in list_of_shifts:
                calls.append(self.writecall(config, scope, shift))
        return calls

    def get_inputs(self, scope: str) -> List[q.Quantity]:
        """Get a list of all inputs of the producer in a given scope

        Args:
            scope (str): The scope in which the inputs are requested

        Raises:
            Exception: Raises an Exception, of the requested scope is not valid for the producer

        Returns:
            List[str]: Returns a list of Quantity objects, which are the inputs of the producer
        """
        if scope not in self.scopes:
            log.error(
                "Exception ({}): Tried to get producer inputs in scope {}, which the producer is not forseen for!".format(
                    self.name, scope
                )
            )
            raise Exception
        return self.input[scope]

    def get_outputs(self, scope: str) -> List[Union[q.QuantityGroup, q.Quantity]]:
        """Get a list of all outputs of the producer in a given scope

        Args:
            scope (str): The scope in which the outputs are requested

        Raises:
            Exception: Raises an Exception, of the requested scope is not valid for the producer

        Returns:
            List[Union[q.QuantityGroup, q.Quantity]]: Returns a list of Quantity objects, which are the outputs of the producer
        """
        if scope not in self.scopes:
            log.error(
                "Exception ({}): Tried to get producer outputs in scope {}, which the producer is not forseen for!".format(
                    self.name, scope
                )
            )
            raise Exception
        if self.output is None:
            return []
        else:
            return self.output


class VectorProducer(Producer):
    def __init__(
        self,
        name: str,
        call: str,
        input: Union[List[q.Quantity], Dict[str, List[q.Quantity]]],
        output: Union[List[q.Quantity], None],
        scopes: List[str],
        vec_configs: List[str],
    ):
        """A Vector Producer is a Producer which can be configured to produce multiple calls and outputs at once, deprecated in favor of the ExtendedVectorProducer

        Args:
            name (str): Name of the producer
            call (str): The call to be made in C++, with placeholders for the parameters
            input (Union[List[q.Quantity], Dict[str, List[q.Quantity]]]): The inputs of the producer, either a list of Quantity objects, or a dict with the scope as key and a list of Quantity objects as value
            output (Union[List[q.Quantity], None]): The outputs of the producer, either a list of Quantity objects, or None if the producer does not produce any output
            scopes (List[str]): The scopes in which the producer is to be called
            vec_configs (List[str]): A list of strings, which are the names of the parameters to be varied in the vectorized call
        """
        self.name = name
        super().__init__(name, call, input, output, scopes)
        self.vec_configs = vec_configs

    def __str__(self) -> str:
        return "VectorProducer: {}".format(self.name)

    def __repr__(self) -> str:
        return "VectorProducer: {}".format(self.name)

    def writecalls(
        self, config: Dict[str, Dict[str, Dict[str, str]]], scope: str
    ) -> List[str]:
        """Function to generate calls for all shifts of a producer, wraping the writecall function

        Args:
            Configuration dict containing the parameter and input / output information for the producer
            scope (str): The scope in which the producer is to be called

        Raises:
            Exception: Raises an Exception, of the requested scope is not valid for the producer

        Returns:
            List[str]: Returns a list of C++ calls for all shifts of the producer
        """
        basecall = self.call
        calls: List[str] = []
        shifts = ["nominal"]
        if self.output is not None:
            shifts.extend(self.output[0].get_shifts(scope))
        for shift in shifts:
            # check that all config lists (and output if applicable) have same length
            log.debug("self.vec_configs[0]: {}".format(self.vec_configs[0]))
            log.debug("len(self.vec_configs): {}".format(len(self.vec_configs)))
            log.debug("available shifts: {}".format(config.keys()))
            n_versions = len(config[shift][self.vec_configs[0]])
            for key in self.vec_configs:
                if n_versions != len(config[shift][key]):
                    log.error(
                        "Following lists in config must have same length: %s, %s"
                        % (self.vec_configs[0], key)
                    )
                    raise Exception
            if self.output is not None and len(self.output) != n_versions:
                log.error(
                    "{} expects either no output or same amount as entries in config lists !".format(
                        self
                    )
                )
                log.error("Number of expected outputs: {}".format(n_versions))
                log.error("List of outputs: {}".format(self.output))
                raise Exception
            for i in range(n_versions):
                helper_dict: Dict[Any, Any] = {}
                for key in self.vec_configs:
                    helper_dict[key] = config[shift][key][i]
                if self.output is not None:
                    helper_dict["output"] = (
                        '"' + self.output[i].get_leaf(shift, scope) + '"'
                    )
                    helper_dict["output_vec"] = (
                        '{"' + self.output[i].get_leaf(shift, scope) + '"}'
                    )
                self.call = basecall.format_map(SafeDict(helper_dict))
                calls.append(self.writecall(config, scope, shift))
        self.call = basecall
        return calls


class ExtendedVectorProducer(Producer):
    def __init__(
        self,
        name: str,
        call: str,
        input: Union[List[q.Quantity], Dict[str, List[q.Quantity]]],
        output: str,
        scope: Union[List[str], str],
        vec_config: str,
    ):
        """A ExtendedVectorProducer is a Producer which can be configured to produce multiple calls and outputs at once

        Args:
            name (str): Name of the producer
            call (str): The call to be made in C++, with placeholders for the parameters
            input (Union[List[q.Quantity], Dict[str, List[q.Quantity]]]): The inputs of the producer, either a list of Quantity objects, or a dict with the scope as key and a list of Quantity objects as value
            output (Union[List[q.Quantity], None]): The outputs of the producer, either a list of Quantity objects, or None if the producer does not produce any output
            scopes (List[str]): The scopes in which the producer is to be called
            vec_configs (List[str]): The key of the vec config in the config dict
        """
        # we create a Quantity Group, which is updated during the writecalls() step
        self.outputname = output
        self.vec_config = vec_config
        if not isinstance(scope, list):
            scope = [scope]
        quantity_group = q.QuantityGroup(name)
        # set the vec config key of the quantity group
        quantity_group.set_vec_config(vec_config)
        super().__init__(name, call, input, [quantity_group], scope)
        if self.output is None:
            raise InvalidProducerConfigurationError(self.name)
        # add the vec config to the parameters of the producer
        for scope in self.scopes:
            self.parameters[scope].add(self.vec_config)

    def __str__(self) -> str:
        return "ExtendedVectorProducer: {}".format(self.name)

    def __repr__(self) -> str:
        return "ExtendedVectorProducer: {}".format(self.name)

    @property
    def output_group(self) -> q.QuantityGroup:
        if self.output is None:
            raise Exception("ExtendedVectorProducer has no output!")
        if not isinstance(self.output[0], q.QuantityGroup):
            log.error("ExtendedVectorProducer expects a QuantityGroup as output!")
            raise Exception
        return self.output[0]

    def writecalls(
        self, config: Dict[str, Dict[str, Dict[str, Any]]], scope: str
    ) -> List[str]:
        """Function to generate all calls for all shifts of the ExtendedVectorProducer, wraping the writecall function

        Args:
            Configuration dict containing the parameter and input / output information for the ExtendedVectorProducer
            scope (str): The scope in which the ExtendedVectorProducer is to be called

        Raises:
            Exception: Raises an Exception, of the requested scope is not valid for the ExtendedVectorProducer

        Returns:
            List[str]: Returns a list of C++ calls for all shifts of the ExtendedVectorProducer
        """
        n_versions = len(config["nominal"][self.vec_config])
        log.debug("Number of extended producers to be created {}".format(n_versions))
        if self.output is None:
            raise InvalidProducerConfigurationError(self.name)
        if not isinstance(self.output[0], q.QuantityGroup):
            log.error("ExtendedVectorProducer expects a QuantityGroup as output!")
            raise Exception
        for i in range(n_versions):
            self.output[0].add(config["nominal"][self.vec_config][i][self.outputname])
        basecall = self.call
        calls: List[str] = []
        shifts = ["nominal"]
        shifts.extend(self.output[0].get_shifts(scope))
        for shift in shifts:
            for i in range(n_versions):
                # the information for the producer is directly read from the configuration
                helper_dict = config[shift][self.vec_config][i]
                helper_dict["output"] = (
                    '"' + self.output[0].quantities[i].get_leaf(shift, scope) + '"'
                )
                helper_dict["output_vec"] = (
                    '{"' + self.output[0].quantities[i].get_leaf(shift, scope) + '"}'
                )
                self.call = basecall.format_map(SafeDict(helper_dict))
                calls.append(self.writecall(config, scope, shift))
        self.call = basecall
        return calls


class BaseFilter(Producer):
    def __init__(
        self,
        name: str,
        call: str,
        input: Union[List[q.Quantity], Dict[str, List[q.Quantity]]],
        scopes: List[str],
    ):
        """A BaseFilter is a Producer which does not produce any output, but is used to filter events.
        This class should not be used by the user, use the Filter class instead.

        Args:
            name (str): name of the filter
            call (str): The call to be made in C++, with placeholders for the parameters
            input (Union[List[q.Quantity], Dict[str, List[q.Quantity]]]): The inputs of the filter,
            either a list of Quantity objects, or a dict with the scope as key and a list of Quantity objects as value
            scopes (List[str]): The scopes in which the filter is to be called
        """
        super().__init__(name, call, input, None, scopes)

    def __str__(self) -> str:
        return "BaseFilter: {}".format(self.name)

    def __repr__(self) -> str:
        return "BaseFilter: {}".format(self.name)

    def writecall(
        self, config: Dict[str, Dict[str, Dict[str, str]]], scope: str, shift: str = ""
    ) -> str:
        """
        Do not use, filters do not support method writecall!
        """
        log.critical("{}: Filters do not support method writecall!".format(self.name))
        raise Exception

    def writecalls(
        self, config: Dict[str, Dict[str, Dict[str, str]]], scope: str
    ) -> List[str]:
        """The writecalls function of a BaseFilter is used to generate the C++ calls for the filter

        Args:
            config (Dict[str, Dict[str, Dict[str, str]]]): The configuration dict containing the
            parameters and input / output information for the filter
            scope (str): The scope in which the filter is to be called

        Raises:
            Exception: Raises an Exception, if the requested scope is not valid for the filter

        Returns:
            List[str]: Returns a list of C++ calls for the filter
        """
        inputs: List[str] = []
        for quantity in self.input[scope]:
            inputs.extend(quantity.get_leaves_of_scope(scope))
        config["nominal"]["input"] = '"' + '", "'.join(inputs) + '"'
        config["nominal"]["input_vec"] = '{"' + '","'.join(inputs) + '"}'
        config["nominal"]["df"] = "{df}"
        try:
            return [
                self.call.format(**config["nominal"])
            ]  # use format (not format_map here) such that missing config entries cause an error
        except KeyError as e:
            log.error(
                "Error in {} Basefilter, key {} is not found in configuration".format(
                    self.name, e
                )
            )
            log.error("Call: {}".format(self.call))
            raise Exception


class ProducerGroup:
    PG_count = 1  # counter for internal quantities used by ProducerGroups

    def __init__(
        self,
        name: str,
        call: Union[str, None],
        input: Union[List[q.Quantity], Dict[str, List[q.Quantity]], None],
        output: Union[List[q.Quantity], None],
        scopes: List[str],
        subproducers: Union[
            List[Producer | ProducerGroup],
            Dict[str, List[Producer | ProducerGroup]],
        ],
    ):
        """A ProducerGroup can be used to group multiple producers. This is useful to keep the configuration simpler and to ensure that the producers are called in the correct order. ProducerGroups can be nested.

        Args:
            name (str): Name of the ProducerGroup
            call (Union[str, None]): Typically, this is None
            input (Union[List[q.Quantity], Dict[str, List[q.Quantity]], None]): The inputs of the ProducerGroup
            output (Union[List[q.Quantity], None]): Output quantities of the Producer Group
            scopes (List[str]): The scopes in which the ProducerGroup is to be called
            subproducers (Union[ List[Producer  |  ProducerGroup], Dict[str, List[Producer  |  ProducerGroup]], ]): The subproducers of the ProducerGroup, either a list of Producer or ProducerGroup objects, or a dict with the scope as key and a list of Producer or ProducerGroup objects as value
        """
        self.name = name
        self.call = call
        self.output = output
        self.scopes = scopes
        self.producers: Dict[str, List[Producer | ProducerGroup]] = {}
        # if subproducers are given as dict and therefore scope specific transform into dict with all scopes
        if not isinstance(subproducers, dict):
            log.debug("Converting subproducer list to dictionary")
            for scope in self.scopes:
                self.producers[scope] = [producer for producer in subproducers]
        else:
            self.producers = subproducers
        # do a consistency check for the scopes
        self.check_producer_scopes()
        # if input not given as dict and therefore not scope specific transform into dict with all scopes
        if not isinstance(input, dict):
            inputdict = {}
            for scope in self.scopes:
                inputdict[scope] = input.copy() if isinstance(input, list) else input
            self.input = inputdict
        else:
            self.input = dict(input)
        # If call is provided, this is supposed to consume output of subproducers. Creating these internal products below:
        if self.call is not None:
            log.debug("Constructing {}".format(self.name))
            log.debug(" --> Scopes: {}".format(self.scopes))
            for scope in self.scopes:
                log.debug("Adding for scope: {}".format(scope))
                log.debug(" --> Producers {}".format(self.producers[scope]))
                for subproducer in self.producers[scope]:
                    # skip producers without output
                    log.debug(
                        "Adding {} / {} : output: {}".format(
                            subproducer, scope, subproducer.output
                        )
                    )
                    if subproducer.output is None:
                        continue
                    # if the subproducer does not have an output quantity, we assign an internally tracked quantity
                    if subproducer.output == []:
                        # create quantities that are produced by subproducers and then collected by the final call of the producer group
                        subproducer.output = [
                            q.Quantity(
                                "PG_internal_quantity_%i" % self.__class__.PG_count
                            )
                        ]  # quantities of vector producers will be duplicated later on when config is known
                        log.debug(
                            "Added new internal quantitiy: {}".format(
                                subproducer.output
                            )
                        )
                        self.__class__.PG_count += 1
                        if isinstance(subproducer, ProducerGroup):
                            subproducer.producers[scope][-1].output = subproducer.output
                        for subproducer_scope in subproducer.scopes:
                            for quantity in subproducer.input[subproducer_scope]:
                                quantity.adopt(subproducer.output[0], subproducer_scope)
                    for output_quantity in subproducer.output:
                        if output_quantity not in self.input[scope]:
                            self.input[scope].append(output_quantity)
            # treat own collection function as subproducer
            self.setup_own_producer()
        log.debug("-----------------------------------------")
        log.debug("| ProducerGroup: {}".format(self.name))
        log.debug("| Call: {}".format(self.call))
        for scope in self.scopes:
            if self.input[scope] is None:
                log.debug("| Inputs ({}): None".format(scope))
            else:
                log.debug(
                    "| Inputs ({}): {}".format(
                        scope, [input.name for input in self.input[scope]]
                    )
                )
        if self.output is None:
            log.debug("| Output: None")
        else:
            log.debug("| Outputs: {}".format([output.name for output in self.output]))
        log.debug("| scopes: {}".format(self.scopes))
        for scope in self.scopes:
            log.debug(
                "| Producers ({}): {}".format(
                    scope, [producer.name for producer in self.producers[scope]]
                )
            )

        log.debug("-----------------------------------------")
        # in the end, determine all parameters used by the producer group
        self.parameters = self.extract_parameters()

    def __str__(self) -> str:
        return "ProducerGroup: {}".format(self.name)

    def __repr__(self) -> str:
        return "ProducerGroup: {}".format(self.name)

    def extract_parameters(self) -> Dict[str, Set[str]]:
        parameters = {}
        for scope in self.scopes:
            parameters[scope] = set()
            for producer in self.producers[scope]:
                if scope in producer.parameters.keys():
                    parameters[scope] = parameters[scope].union(
                        producer.parameters[scope]
                    )
                else:
                    log.warn(
                        f"ProducerGroup {self} is setup for scope {scope}, but producer {producer} is not configured for this scope."
                    )
        return parameters

    def check_producer_scopes(self) -> None:
        """Function to validate the scopes of the subproducers. Internal function.

        Raises:
            Exception: If a scope is not found in the subproducer configuration, an exception is raised
        """
        for scope in self.scopes:
            if scope not in self.producers.keys():
                raise Exception(
                    "ProducerGroup {}: scope {} not found in subproducer configuration: {}".format(
                        self.name, scope, self.producers
                    )
                )

    def setup_own_producer(self) -> None:
        """
        Function to setup a new producer within the ProducerGroup. Internal function.
        """
        producer = Producer(self.name, self.call, self.input, self.output, self.scopes)
        for scope in self.scopes:
            self.producers[scope].append(producer)

    # for a producer group, step iteratively
    # through the subproducers and reserve the output there
    def reserve_output(self, scope: str) -> None:
        """Function used to reserve the output for every producer in the group. Internal function.

        Args:
            scope (str): Scope for which the output is reserved
        """
        for subproducer in self.producers[scope]:
            subproducer.reserve_output(scope)

    def shift(self, name: str, scope: str = "global") -> None:
        """Function used to add a shift for every producer in the group. Wraps the shift function of a producer. Internal function.

        Args:
            name (str): name of the shift
            scope (str, optional): name of the scope. Defaults to "global".
        """
        for producer in self.producers[scope]:
            producer.shift(name, scope)

    def ignore_shift(self, name: str, scope: str = "global") -> None:
        """Function used to ignore a shift for every producer in the group. Wraps the ignore_shift function of a producer. Internal function.

        Args:
            name (str): name of the shift to be ingored
            scope (str, optional): name of the scope. Defaults to "global".
        """
        for producer in self.producers[scope]:
            producer.ignore_shift(name, scope)

    def writecall(
        self, config: Dict[str, Dict[str, Dict[str, str]]], scope: str, shift: str = ""
    ) -> str:
        raise NotImplementedError("This function is not supported to a ProducerGroup!")

    def writecalls(
        self, config: Dict[str, Dict[str, Dict[str, str]]], scope: str
    ) -> List[str]:
        """Function to generate all calls for all shifts and all producer in the group, wraping the writecall function

        Args:
            Configuration dict containing the parameter and input / output information for the ProducerGroup
            scope (str): The scope in which the ProducerGroup is to be called

        Raises:
            Exception: Raises an Exception, of the requested scope is not valid for the ProducerGroup

        Returns:
            List[str]: Returns a list of C++ calls for all shifts of the ProducerGroup
        """
        calls: List[str] = []
        for producer in self.producers[scope]:
            # duplicate outputs of vector subproducers if they were generated automatically
            if (
                self.call is not None
                and isinstance(producer, VectorProducer)
                and producer.output is not None
            ):
                for i in range(len(config["nominal"][producer.vec_configs[0]]) - 1):
                    producer.output.append(
                        producer.output[0].copy(
                            "PG_internal_quantity_%i" % self.__class__.PG_count
                        )
                    )
                    self.__class__.PG_count += 1
                    if producer.output[-1] not in self.input[scope]:
                        self.input[scope].append(producer.output[-1])
            # retrieve calls of subproducers
            calls.extend(producer.writecalls(config, scope))
        return calls

    def get_inputs(self, scope: str) -> List[q.Quantity]:
        """Get a list of all inputs of the ProducerGroup in a given scope

        Args:
            scope (str): The scope in which the inputs are requested

        Raises:
            Exception: Raises an Exception, of the requested scope is not valid for the ProducerGroup

        Returns:
            List[str]: Returns a list of Quantity objects, which are the inputs of the ProducerGroup
        """

        inputs: List[q.Quantity] = []
        log.debug("Getting inputs for {}".format(self.name))
        for subproducer in self.producers[scope]:
            log.debug("  --> {} {}".format(subproducer, subproducer.get_inputs(scope)))
            inputs.extend(subproducer.get_inputs(scope))
        return inputs

    def get_outputs(self, scope: str) -> List[q.Quantity]:
        """Get a list of all outputs of the ProducerGroup in a given scope

        Args:
            scope (str): The scope in which the outputs are requested

        Raises:
            Exception: Raises an Exception, of the requested scope is not valid for the ProducerGroup

        Returns:
            List[Union[q.QuantityGroup, q.Quantity]]: Returns a list of Quantity objects, which are the outputs of the ProducerGroup
        """
        outputs: List[q.Quantity] = []
        log.debug("Getting outputs for {}".format(self.name))
        for subproducer in self.producers[scope]:
            log.debug("  --> {} {}".format(subproducer, subproducer.get_outputs(scope)))
            outputs.extend(subproducer.get_outputs(scope))
        return outputs


class Filter(ProducerGroup):
    def __init__(
        self,
        name: str,
        call: str,
        input: Union[List[q.Quantity], Dict[str, List[q.Quantity]]],
        scopes: List[str],
        subproducers: Union[
            List[Producer | ProducerGroup],
            Dict[str, List[Producer | ProducerGroup]],
        ],
    ):
        """A Filter is used to filter events. Wraps the BaseFilter class, and is a ProducerGroup.

        Args:
            name (str): name of the filter
            call (str): the C++ function call to be used for the filter
            input (Union[List[q.Quantity], Dict[str, List[q.Quantity]]]): The input quantities for the filter
            scopes (List[str]): The scopes in which the filter is to be called
            subproducers (Union[ List[Producer  |  ProducerGroup], Dict[str, List[Producer  |  ProducerGroup]], ]): The subproducers of the filter
        """
        self.__class__.PG_count = ProducerGroup.PG_count
        super().__init__(name, call, input, None, scopes, subproducers)
        ProducerGroup.PG_count = self.__class__.PG_count
        self.call: str = call

    def __str__(self) -> str:
        return "Filter: {}".format(self.name)

    def __repr__(self) -> str:
        return "Filter: {}".format(self.name)

    def setup_own_producer(self) -> None:
        for scope in self.scopes:
            self.producers[scope].append(
                BaseFilter(self.name, self.call, self.input, self.scopes)
            )


def CollectProducersOutput(
    producers: List[Union[ProducerGroup, Producer]], scope: str
) -> Set[q.Quantity]:
    output: Set[q.Quantity] = set()
    for producer in producers:
        if producer.output is not None:
            output |= set(producer.output)
        if isinstance(producer, ProducerGroup):
            try:
                for prod in producer.producers[scope]:
                    output |= CollectProducerOutput(prod, scope)
            except KeyError:
                raise ConfigurationError(
                    "Scope {} not found in subproducer configuration: {}".format(
                        scope, producer.producers
                    )
                )
    return set(output)


def CollectProducerOutput(
    producer: Union[ProducerGroup, Producer], scope: str
) -> Set[q.Quantity]:
    output: Set[q.Quantity] = set()
    if producer.output is not None:
        output |= set(producer.output)
    if isinstance(producer, ProducerGroup):
        try:
            for prod in producer.producers[scope]:
                output |= CollectProducerOutput(prod, scope)
        except KeyError:
            raise ConfigurationError(
                "Scope {} not found in subproducer configuration: {}".format(
                    scope, producer.producers
                )
            )
    return set(output)


TProducerInput = Union[Producer, ProducerGroup, List[Union[Producer, ProducerGroup]]]
TProducerSet = Union[Producer, ProducerGroup, Set[Union[Producer, ProducerGroup]]]
TProducerStore = Dict[str, List[Union[Producer, ProducerGroup]]]
TProducerListStore = Dict[str, TProducerStore]<|MERGE_RESOLUTION|>--- conflicted
+++ resolved
@@ -187,11 +187,7 @@
             raise Exception
         for entry in self.input[scope]:
             if entry in inputs_to_shift:
-<<<<<<< HEAD
-                log.info(f"Shifting {entry.name}")
-=======
                 log.debug(f"Shifting {entry.name}")
->>>>>>> 7b56b15d
                 entry.shift(name, scope)
 
     def ignore_shift(self, name: str, scope: str = "global") -> None:
