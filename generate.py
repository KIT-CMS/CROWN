--- conflicted
+++ resolved
@@ -1,13 +1,10 @@
 import argparse
 import importlib
 import os
-<<<<<<< HEAD
 import logging
 from code_generation.logger import CustomFormatter
 import logging.handlers
-=======
 import inspect
->>>>>>> 7b56b15d
 
 
 class SplitArgs(argparse.Action):
@@ -95,35 +92,6 @@
     raise ValueError(
         f"The analysis {analysis} is not available. Available analysiss are: {available_analysis}"
     )
-<<<<<<< HEAD
-else:
-    # check if friends are requested
-    if args.friends == "true":
-        # check if the quantity map is provided
-        if args.quantities_map is None:
-            raise ValueError(
-                "The quantity map is not provided. Please provide a path to the quantity map when producing friends."
-            )
-        else:
-            basefile = "generate_friends.py"
-    else:
-        basefile = "generate.py"
-
-    # load and run the generate.py function of the analysis
-    if not os.path.exists(
-        os.path.join(
-            os.path.dirname(os.path.abspath(__file__)),
-            args.analysis_folder,
-            analysis,
-            basefile,
-        )
-    ):
-        raise ValueError(f"The generate.py file for analysis {analysis} does not exist")
-    generator = importlib.import_module(
-        f"analysis_configurations.{analysis}.{basefile.replace('.py', '')}"
-    )
-    generator.run(args)
-=======
 configname = args.config
 config = importlib.import_module(f"analysis_configurations.{analysis}.{configname}")
 # check if the config is of type FriendTreeConfiguration
@@ -161,5 +129,4 @@
 generator = importlib.import_module(
     f"analysis_configurations.{analysis}.{basefile.replace('.py', '')}"
 )
-generator.run(args)
->>>>>>> 7b56b15d
+generator.run(args)