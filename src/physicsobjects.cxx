#ifndef GUARD_PHYSICSOBJECTS_H
#define GUARD_PHYSICSOBJECTS_H

#include "../include/RoccoR.hxx"
#include "../include/basefunctions.hxx"
#include "../include/utility/CorrectionManager.hxx"
#include "../include/utility/Logger.hxx"
#include "../include/utility/utility.hxx"
#include "ROOT/RDFHelpers.hxx"
#include "ROOT/RDataFrame.hxx"
#include "TRandom3.h"
#include "correction.h"
#include <Math/Vector4D.h>
#include <Math/VectorUtil.h>
#include <iostream>
#include <string>
#include <type_traits>
#include <vector>
/// Namespace containing function to apply cuts on physics objects. The
/// cut results are typically stored within a mask, which is represented by
/// an `ROOT::RVec<int>`.
///    \code
///    In the mask
///    1 --> cut is passed by the object
///    0 --> cut is not passed by the object
///    \endcode
/// multiple cuts can be combined by multiplying masks using
/// physicsobject::CombineMasks.
namespace physicsobject {
/// Function to select objects above a pt threshold, using
/// basefunctions::FilterMin
///
/// \param[in] df the input dataframe
/// \param[in] quantity name of the pt column in the NanoAOD
/// \param[out] maskname the name of the mask to be added as column to the
/// dataframe \param[in] ptThreshold minimal pt value
///
/// \return a dataframe containing the new mask
ROOT::RDF::RNode CutPt(ROOT::RDF::RNode df, const std::string &quantity,
                       const std::string &maskname, const float &ptThreshold) {
    auto df1 =
        df.Define(maskname, basefunctions::FilterMin(ptThreshold), {quantity});
    return df1;
}
/// Function to select objects blow an eta threshold, using
/// basefunctions::FilterAbsMax
///
/// \param[in] df the input dataframe
/// \param[in] quantity name of the eta column in the NanoAOD
/// \param[out] maskname the name of the mask to be added as column to the
/// dataframe \param[in] EtaThreshold maximal eta value
///
/// \return a dataframe containing the new mask
ROOT::RDF::RNode CutEta(ROOT::RDF::RNode df, const std::string &quantity,
                        const std::string &maskname,
                        const float &EtaThreshold) {
    auto df1 = df.Define(maskname, basefunctions::FilterAbsMax(EtaThreshold),
                         {quantity});
    return df1;
}
/// Function to select objects below an Dz threshold, using
/// basefunctions::FilterMax
///
/// \param[in] df the input dataframe
/// \param[in] quantity name of the Dz column in the NanoAOD
/// \param[out] maskname the name of the mask to be added as column to the
/// dataframe \param[in] Threshold maximal Dz value
///
/// \return a dataframe containing the new mask
ROOT::RDF::RNode CutDz(ROOT::RDF::RNode df, const std::string &quantity,
                       const std::string &maskname, const float &Threshold) {
    auto df1 =
        df.Define(maskname, basefunctions::FilterAbsMax(Threshold), {quantity});
    return df1;
}
/// Function to select objects below an Dxy threshold, using
/// basefunctions::FilterMax
///
/// \param[in] df the input dataframe
/// \param[in] quantity name of the Dxy column in the NanoAOD
/// \param[out] maskname the name of the mask to be added as column to the
/// dataframe \param[in] Threshold maximal Dxy value
///
/// \return a dataframe containing the new mask
ROOT::RDF::RNode CutDxy(ROOT::RDF::RNode df, const std::string &quantity,
                        const std::string &maskname, const float &Threshold) {
    auto df1 =
        df.Define(maskname, basefunctions::FilterAbsMax(Threshold), {quantity});
    return df1;
}
/// Function to select objects with eta dependent upper and lower thesholds
/// for a given float variable
///
/// \param[in] df the input dataframe
/// \param[out] maskname the name of the mask to be added as column to the
/// \param[in] etaColumnName name of the eta column in the NanoAOD dataframe
/// \param[in] cutVarColumnName name of the variable column to apply the
/// selection in the NanoAOD dataframe
/// \param[in] etaBoundary boundary of absolute eta for the barrel and endcap
/// regions of the detector
/// \param[in] lowerThresholdBarrel lower threshold for the barrel
/// \param[in] upperThresholdBarrel upper threshold for the barrel
/// \param[in] lowerThresholdEndcap lower threshold for the endcap
/// \param[in] upperThresholdEndcap upper threshold for the barrel
///
/// \return a dataframe containing the new mask
ROOT::RDF::RNode CutVariableBarrelEndcap(
    ROOT::RDF::RNode df, const std::string &maskname,
    const std::string &etaColumnName, const std::string &cutVarColumnName,
    const float &etaBoundary, const float &lowerThresholdBarrel,
    const float &upperThresholdBarrel, const float &lowerThresholdEndcap,
    const float &upperThresholdEndcap) {
    auto lambda = [etaBoundary, lowerThresholdBarrel, upperThresholdBarrel,
                   lowerThresholdEndcap,
                   upperThresholdEndcap](const ROOT::RVec<float> &eta,
                                         const ROOT::RVec<float> &variable) {
        ROOT::RVec<int> mask =
            (((abs(eta) < etaBoundary) && (variable >= lowerThresholdBarrel) &&
              (variable < upperThresholdBarrel)) ||
             ((abs(eta) >= etaBoundary) && (variable >= lowerThresholdEndcap) &&
              (variable < upperThresholdEndcap)));
        return mask;
    };

    auto df1 = df.Define(maskname, lambda, {etaColumnName, cutVarColumnName});
    return df1;
}

/// Function to select objects with eta dependent upper and lower thesholds
/// for a given integer variable
///
/// \param[in] df the input dataframe
/// \param[out] maskname the name of the mask to be added as column to the
/// \param[in] etaColumnName name of the eta column in the NanoAOD dataframe
/// \param[in] cutVarColumnName name of the variable column to apply the
/// selection in the NanoAOD dataframe \param[in] etaBoundary boundary of
/// absolute eta for the barrel and endcap regions of the detector \param[in]
/// lowerThresholdBarrel lower threshold for the barrel \param[in]
/// upperThresholdBarrel upper threshold for the barrel \param[in]
/// lowerThresholdEndcap lower threshold for the endcap \param[in]
/// upperThresholdEndcap upper threshold for the barrel
///
/// \return a dataframe containing the new mask

ROOT::RDF::RNode CutIntVariableBarrelEndcap(
    ROOT::RDF::RNode df, const std::string &maskname,
    const std::string &etaColumnName, const std::string &cutVarColumnName,
    const float &etaBoundary, const int &lowerThresholdBarrel,
    const int &upperThresholdBarrel, const int &lowerThresholdEndcap,
    const int &upperThresholdEndcap) {
    auto lambda = [etaBoundary, lowerThresholdBarrel, upperThresholdBarrel,
                   lowerThresholdEndcap,
                   upperThresholdEndcap](const ROOT::RVec<float> &eta,
                                         const ROOT::RVec<int> &variable) {
        ROOT::RVec<int> mask =
            (((abs(eta) < etaBoundary) && (variable >= lowerThresholdBarrel) &&
              (variable < upperThresholdBarrel)) ||
             ((abs(eta) >= etaBoundary) && (variable >= lowerThresholdEndcap) &&
              (variable < upperThresholdEndcap)));
        return mask;
    };

    auto df1 = df.Define(maskname, lambda, {etaColumnName, cutVarColumnName});
    return df1;
}

/// Function to take a mask and create a new one where a particle candidate is
/// set to false
///
/// \param[in] df the input dataframe
/// \param[out] outputmaskname the name of the new mask to be added as column to
/// the dataframe
/// \param[in] inputmaskname the name of the input mask
/// \param[in] dileptonpair name of the column of the dileptonpair
/// \param[in] index index of the particle candidate to be ignored by mask
///
/// \return a dataframe containing the new mask
ROOT::RDF::RNode VetoCandInMask(ROOT::RDF::RNode df,
                                const std::string &outputmaskname,
                                const std::string &inputmaskname,
                                const std::string &dileptonpair,
                                const int index) {
    return df.Define(outputmaskname,
                     [index, inputmaskname](const ROOT::RVec<int> &mask,
                                            const ROOT::RVec<int> &pair) {
                         Logger::get("VetoCandInMask")
                             ->debug("Vetoing the selected candidate (index "
                                     "{}) from the mask {}",
                                     index, inputmaskname);
                         auto newmask = mask;
                         if (pair.at(index) >= 0)
                             newmask.at(pair.at(index)) = 0;
                         return newmask;
                     },
                     {inputmaskname, dileptonpair});
}

/// Function to filter events based on a mask. If the mask contains at least
/// one object, the event is filtered
///
///   \param df the input dataframe
///   \param maskname the name of the column containing the vetomap
///    to be used
///
///   \return a new df with the events filtered
ROOT::RDF::RNode FilterMasks(ROOT::RDF::RNode df, const std::string &maskname) {
    auto df1 = df.Filter(
        [](const ROOT::RVec<Int_t> &mask) {
            auto result = Any(mask);
            return result;
        },
        {maskname});
    return df1;
}

/// Function to generate a veto based on a mask. If the mask contains at least
/// one object, the veto flag is set, meaning that this event contains at least
/// one object matching the requirements of the veto map.
///
/// \code
///  In the veto column
///  1 --> the event contains at least one object matching the veto map
///  0 --> the event does not contain any object matching the veto map
/// \endcode
///
/// \param df the input dataframe
/// \param outputname name of the new quantity containing the veto flags
/// \param vetomap the name of the column containing the vetomap to be used
///
/// \return a new df containing the veto flag column
ROOT::RDF::RNode LeptonVetoFlag(ROOT::RDF::RNode df,
                                const std::string &outputname,
                                const std::string &vetomap) {
    return df.Define(outputname,
                     [](const ROOT::RVec<int> &mask) {
                         return ROOT::VecOps::Nonzero(mask).size() != 0;
                     },
                     {vetomap});
}

/// Function to create a boolian flag based on the number of non-zero masks.
/// The flag is set to true if the number of non-zero masks is zero.
///
/// \param df the input dataframe
/// \param outputname the name of the output column that is created
/// \param vetomap the name of the column containing the input mask to be used
///
/// \return a new df containing the output flag column
ROOT::RDF::RNode IsEmptyFlag(ROOT::RDF::RNode df, const std::string &outputname,
                             const std::string &vetomap) {
    return df.Define(outputname,
                     [](const ROOT::RVec<int> &mask) {
                         return ROOT::VecOps::Nonzero(mask).size() == 0;
                     },
                     {vetomap});
}

/// Function to create a boolian flag based on the number of non-zero masks.
/// The flag is set to true if the number of non-zero masks matches the
/// allowed value provided as an input.
///
/// \param df the input dataframe
/// \param outputname the name of the output column that is created
/// \param map the name of the column containing the input mask to be used
/// \param n the allowed number of non-zero masks
///
/// \return a new df containing the output flag column
ROOT::RDF::RNode CutNFlag(ROOT::RDF::RNode df, const std::string &outputname,
                          const std::string &map, const int &n) {
    return df.Define(outputname,
                     [n](const ROOT::RVec<int> &mask) {
                         return ROOT::VecOps::Nonzero(mask).size() == n;
                     },
                     {map});
}

/// Function to create a column for a vector of indices of objects based on
/// input masks. Indices of objects with non-zero mask are stored in the output
/// column.
///
/// \param[in] df the input dataframe
/// \param[out] outputname the name of the output column that is created
/// \param[in] inputmaskname the name of input masks
///
/// \return a dataframe containing a vector of indices for the selected objects
ROOT::RDF::RNode SelectedObjects(ROOT::RDF::RNode df,
                                 const std::string &outputname,
                                 const std::string &inputmaskname) {
    return df.Define(outputname,
                     [](const ROOT::RVec<int> &mask) {
                         Logger::get("SelectedObjects")
                             ->debug("size = {}",
                                     ROOT::VecOps::Nonzero(mask).size());
                         return static_cast<ROOT::VecOps::RVec<int>>(
                             ROOT::VecOps::Nonzero(mask));
                     },
                     {inputmaskname});
}

/**
 * @brief Function used to veto a particle, if it is overlapping within a given
 * DeltaR value with another particle within a mask. For the particle to test,
 * the lorentz vector is used, for the veto, the mask and all input quantities
 * needed to calculate the lorentz vector are used. Returns true if the particle
 * is vetoed, false if it is not.
 *
 * @param df The input dataframe
 * @param output_flag The name of the veto flag to be added as column to the
 * dataframe
 * @param p4 The name of the Lorentz vector column to be used for the particle
 * to test
 * @param particle_mask The name of the mask to be used for the veto
 * @param particle_pt The name of the pt column to be used for the particles to
 * test against
 * @param particle_eta The name of the eta column to be used for the particles
 * to test against
 * @param particle_phi The name of the phi column to be used for the particles
 * to test against
 * @param particle_mass The name of the mass column to be used for the particles
 * to test against
 * @param dR_cut The maximum dR to be used for the veto
 * @return ROOT::RDF::RNode a dataframe containing the new veto flag
 */

ROOT::RDF::RNode DeltaRParticleVeto(
    ROOT::RDF::RNode df, const std::string &output_flag, const std::string &p4,
    const std::string &particle_mask, const std::string &particle_pt,
    const std::string &particle_eta, const std::string &particle_phi,
    const std::string &particle_mass, const float dR_cut) {
    auto veto_overlapping_particle =
        [dR_cut](const ROOT::Math::PtEtaPhiMVector &p4,
                 const ROOT::RVec<float> &particle_pt,
                 const ROOT::RVec<float> &particle_eta,
                 const ROOT::RVec<float> &particle_phi,
                 const ROOT::RVec<float> &particle_mass,
                 const ROOT::RVec<int> &particle_mask) {
            // for all particles in the mask, check if they overlap with the
            // particle, if so, return true
            ROOT::RVec<int> valid_particle_indices =
                ROOT::VecOps::Nonzero(particle_mask);
            const auto selected_pt =
                ROOT::VecOps::Take(particle_pt, valid_particle_indices);
            const auto selected_eta =
                ROOT::VecOps::Take(particle_eta, valid_particle_indices);
            const auto selected_phi =
                ROOT::VecOps::Take(particle_phi, valid_particle_indices);
            const auto selected_mass =
                ROOT::VecOps::Take(particle_mass, valid_particle_indices);
            auto selected_p4s =
                ROOT::VecOps::Construct<ROOT::Math::PtEtaPhiMVector>(
                    selected_pt, selected_eta, selected_phi, selected_mass);
            for (const auto &p4_test : selected_p4s) {
                if (ROOT::Math::VectorUtil::DeltaR(p4_test, p4) < dR_cut) {
                    return true;
                }
            }
            // if no particle is close enough to the p4, return false
            return false;
        };
    auto df1 = df.Define(output_flag, veto_overlapping_particle,
                         {p4, particle_pt, particle_eta, particle_phi,
                          particle_mass, particle_mask});
    return df1;
}

/// Function to correct object mass in alignment with object pt correction
///
/// \param[in] df the input dataframe
/// \param[out] corrected_mass the name of the corrected masses to be determined
/// \param[in] raw_mass name of the input mass
/// \param[in] raw_pt name of the uncorrected object pts
/// \param[in] corrected_pt name of the corrected object pts
///
/// \return a dataframe containing the modified object masses
ROOT::RDF::RNode ObjectMassCorrectionWithPt(ROOT::RDF::RNode df,
                                            const std::string &corrected_mass,
                                            const std::string &raw_mass,
                                            const std::string &raw_pt,
                                            const std::string &corrected_pt) {
    auto mass_correction_lambda =
        [](const ROOT::RVec<float> &mass_values,
           const ROOT::RVec<float> &pt_values,
           const ROOT::RVec<float> &corrected_pt_values) {
            ROOT::RVec<float> corrected_mass_values(mass_values.size());
            for (int i = 0; i < mass_values.size(); i++) {
                corrected_mass_values[i] = mass_values.at(i) *
                                           corrected_pt_values.at(i) /
                                           pt_values.at(i);
            }
            return corrected_mass_values;
        };
    auto df1 = df.Define(corrected_mass, mass_correction_lambda,
                         {raw_mass, raw_pt, corrected_pt});
    return df1;
}

/// Function to check whether at least one lepton pair is present
///
/// \param[in] df the input dataframe
/// \param[out] output_flag the name of the bool column that is created
/// \param[in] leptons_pt name of the input pt column of the lepton collection
/// \param[in] leptons_eta name of the input eta column of the lepton collection
/// \param[in] leptons_phi name of the input phi column of the lepton collection
/// \param[in] leptons_mass name of the input mass column of the lepton
/// collection
/// \param[in] leptons_charge name of the input charge column of the
/// lepton collection
/// \param[in] leptons_mask name of the input mask column of
/// the lepton collection that marks lepton to be taken into account
/// \param[in] dR_cut minimum required angular distance between the leptons
///
/// \return a dataframe containing the new bool column
ROOT::RDF::RNode CheckForDiLeptonPairs(
    ROOT::RDF::RNode df, const std::string &output_flag,
    const std::string &leptons_pt, const std::string &leptons_eta,
    const std::string &leptons_phi, const std::string &leptons_mass,
    const std::string &leptons_charge, const std::string &leptons_mask,
    const float dR_cut) {
    auto pair_finder_lambda = [dR_cut](const ROOT::RVec<float> &pt_values,
                                       const ROOT::RVec<float> &eta_values,
                                       const ROOT::RVec<float> &phi_values,
                                       const ROOT::RVec<float> &mass_values,
                                       const ROOT::RVec<int> &charge_values,
                                       const ROOT::RVec<int> &mask) {
        const auto valid_lepton_indices = ROOT::VecOps::Nonzero(mask);
        for (auto it1 = valid_lepton_indices.begin();
             it1 != valid_lepton_indices.end(); it1++) {
            for (auto it2 = it1 + 1; it2 != valid_lepton_indices.end(); it2++) {
                if (charge_values.at(*it1) != charge_values.at(*it2)) {
                    auto p4_1 = ROOT::Math::PtEtaPhiMVector(
                        pt_values.at(*it1), eta_values.at(*it1),
                        phi_values.at(*it1), mass_values.at(*it1));
                    auto p4_2 = ROOT::Math::PtEtaPhiMVector(
                        pt_values.at(*it2), eta_values.at(*it2),
                        phi_values.at(*it2), mass_values.at(*it2));
                    if (ROOT::Math::VectorUtil::DeltaR(p4_1, p4_2) >= dR_cut)
                        return true;
                }
            }
        }
        return false;
    };
    auto df1 = df.Define(output_flag, pair_finder_lambda,
                         {leptons_pt, leptons_eta, leptons_phi, leptons_mass,
                          leptons_charge, leptons_mask});
    return df1;
}
/// Function to select objects based on matching a specific integer value
///
/// \param[in] df the input dataframe
/// \param[out] maskname the name of the new mask to be added as column to
/// the dataframe
/// \param[in] nameID name of the ID column in the NanoAOD
/// \param[in] IDvalue value that has to match
///
/// \return a dataframe containing the new mask
ROOT::RDF::RNode SelectInt(ROOT::RDF::RNode df, const std::string &maskname,
                           const std::string &nameID, const int &IDvalue) {
    auto df1 =
        df.Define(maskname, basefunctions::FilterEqualInt(IDvalue), {nameID});
    return df1;
}

/// Muon specific functions
namespace muon {
/// Function to cut on muons based on the muon ID
///
/// \param[in] df the input dataframe
/// \param[out] maskname the name of the new mask to be added as column to the
/// dataframe
/// \param[in] nameID name of the ID column in the NanoAOD
///
/// \return a dataframe containing the new mask
ROOT::RDF::RNode CutID(ROOT::RDF::RNode df, const std::string &maskname,
                       const std::string &nameID) {
    auto df1 = df.Define(
        maskname,
        [](const ROOT::RVec<Bool_t> &id) { return (ROOT::RVec<int>)id; },
        {nameID});
    return df1;
}
/// Function to cut on muons based on the muon isolation using
/// basefunctions::FilterMax
///
/// \param[in] df the input dataframe
/// \param[in] isolationName name of the isolation column in the NanoAOD
/// \param[out] maskname the name of the new mask to be added as column to the
/// dataframe
/// \param[in] Threshold maximal isolation threshold
///
/// \return a dataframe containing the new mask
ROOT::RDF::RNode CutIsolation(ROOT::RDF::RNode df, const std::string &maskname,
                              const std::string &isolationName,
                              const float &Threshold) {
    auto df1 = df.Define(maskname, basefunctions::FilterMax(Threshold),
                         {isolationName});
    return df1;
}
/// Function to cut on muons based on the muon isolation using
/// basefunctions::FilterMin
///
/// \param[in] df the input dataframe
/// \param[in] isolationName name of the isolation column in the NanoAOD
/// \param[out] maskname the name of the new mask to be added as column to the
/// dataframe
/// \param[in] Threshold minimal isolation threshold
///
/// \return a dataframe containing the new mask
ROOT::RDF::RNode AntiCutIsolation(ROOT::RDF::RNode df,
                                  const std::string &maskname,
                                  const std::string &isolationName,
                                  const float &Threshold) {
    auto df1 = df.Define(maskname, basefunctions::FilterMin(Threshold),
                         {isolationName});
    return df1;
}
/// Function to cut on muons based on the muon signature: isTracker or isGlobal
///
/// \param[in] df the input dataframe
/// \param[in] isTracker name of the signature column in the NanoAOD
/// \param[in] isGlobal name of the signature column in the NanoAOD
/// \param[out] maskname the name of the new mask to be added as column to the
/// dataframe
///
/// \return a dataframe containing the new mask
ROOT::RDF::RNode CutIsTrackerOrIsGlobal(ROOT::RDF::RNode df,
                                        const std::string &isTracker,
                                        const std::string &isGlobal,
                                        const std::string &maskname) {
    auto lambda = [](const ROOT::RVec<Bool_t> &tracker,
                     const ROOT::RVec<Bool_t> &global) {
        ROOT::RVec<int> mask = (tracker == 1 || global == 1);
        Logger::get("lep1lep1_lep2::TripleSelectionAlgo")
            ->debug("istracker {}, isglobal {}, mask {}", tracker, global,
                    mask);
        return mask;
    };
    auto df1 = df.Define(maskname, lambda, {isTracker, isGlobal});
    return df1;
}
/// Function to create a column of vector of random numbers between 0 and 1
/// with size of the input object collection
///
/// \param[in] df the input dataframe
/// \param[out] outputname the name of the output column that is created
/// \param[in] objCollection the name of the input object collection
/// \param[in] seed the seed of the random number generator
///
/// \return a dataframe with the new column
ROOT::RDF::RNode GenerateRndmRVec(ROOT::RDF::RNode df,
                                  const std::string &outputname,
                                  const std::string &objCollection, int seed) {
    gRandom->SetSeed(seed);
    auto lambda = [](const ROOT::RVec<int> &objects) {
        const int len = objects.size();
        float rndm[len];
        gRandom->RndmArray(len, rndm);
        ROOT::RVec<float> out = {};
        for (auto &x : rndm) {
            out.push_back(x);
        }
        return out;
    };
    return df.Define(outputname, lambda, {objCollection});
}

/// Function to create a column of Rochester correction applied transverse
/// momentum for data, see https://gitlab.cern.ch/akhukhun/roccor
///
/// \param[in] df the input dataframe
/// \param[out] outputname the name of the output column that is created
/// \param[in] filename the name of Rochester correction file
/// \param[in] position index of the position in the input vector
/// \param[in] objCollection the name of the column containing the input vector
/// \param[in] chargColumn the name of the column containing muon charges
/// \param[in] ptColumn the name of the column containing muon charge values
/// \param[in] etaColumn the name of the column containing muon eta values
/// \param[in] phiColumn the name of the column containing muon phi values
/// \param[in] error_set the error set number
/// \param[in] error_member the error member number
///
/// \return a dataframe with the new column
ROOT::RDF::RNode
applyRoccoRData(ROOT::RDF::RNode df, const std::string &outputname,
                const std::string &filename, const int &position,
                const std::string &objCollection,
                const std::string &chargColumn, const std::string &ptColumn,
                const std::string &etaColumn, const std::string &phiColumn,
                int error_set, int error_member) {
    RoccoR rc(filename);
    auto lambda = [rc, position, error_set,
                   error_member](const ROOT::RVec<int> &objects,
                                 const ROOT::RVec<int> &chargCol,
                                 const ROOT::RVec<float> &ptCol,
                                 const ROOT::RVec<float> &etaCol,
                                 const ROOT::RVec<float> &phiCol) {
        const int index = objects.at(position);
        double pt_rc =
            ptCol.at(index) * rc.kScaleDT(chargCol.at(index), ptCol.at(index),
                                          etaCol.at(index), phiCol.at(index),
                                          error_set, error_member);
        return pt_rc;
    };

    return df.Define(
        outputname, lambda,
        {objCollection, chargColumn, ptColumn, etaColumn, phiColumn});
}

/// Function to create a column of Rochester correction applied transverse
/// momentum for MC, see https://gitlab.cern.ch/akhukhun/roccor
///
/// \param[in] df the input dataframe
/// \param[out] outputname the name of the output column that is created
/// \param[in] filename the name of Rochester correction file
/// \param[in] position index of the position in the input vector
/// \param[in] objCollection the name of the column containing the input vector
/// \param[in] chargColumn the name of the column containing muon charges
/// \param[in] ptColumn the name of the column containing muon charge values
/// \param[in] etaColumn the name of the column containing muon eta values
/// \param[in] phiColumn the name of the column containing muon phi values
/// \param[in] genPtColumn the name of the column containing gen-level
/// transverse momentum value of the target muon \param[in] nTrackerLayersColumn
/// the name of the column containing number of tracker layers values \param[in]
/// rndmColumn the name of the column containing random number generated for
/// each muon \param[in] error_set the error set number \param[in] error_member
/// the error member number
///
/// \return a dataframe with the new column
ROOT::RDF::RNode
applyRoccoRMC(ROOT::RDF::RNode df, const std::string &outputname,
              const std::string &filename, const int &position,
              const std::string &objCollection, const std::string &chargColumn,
              const std::string &ptColumn, const std::string &etaColumn,
              const std::string &phiColumn, const std::string &genPtColumn,
              const std::string &nTrackerLayersColumn,
              const std::string &rndmColumn, int error_set, int error_member) {
    RoccoR rc(filename);
    auto lambda = [rc, position, error_set, error_member](
                      const ROOT::RVec<int> &objects,
                      const ROOT::RVec<int> &chargCol,
                      const ROOT::RVec<float> &ptCol,
                      const ROOT::RVec<float> &etaCol,
                      const ROOT::RVec<float> &phiCol, const float &genPt,
                      const ROOT::RVec<int> &nTrackerLayersCol,
                      const ROOT::RVec<float> &rndmCol) {
        double pt_rc = default_float;
        const int index = objects.at(position);
        if (genPt > 0.) {
            pt_rc = ptCol.at(index) *
                    rc.kSpreadMC(chargCol.at(index), ptCol.at(index),
                                 etaCol.at(index), phiCol.at(index), genPt,
                                 error_set, error_member);
        } else {
            pt_rc = ptCol.at(index) *
                    rc.kSmearMC(chargCol.at(index), ptCol.at(index),
                                etaCol.at(index), phiCol.at(index),
                                nTrackerLayersCol.at(index),
                                rndmCol.at(position), error_set, error_member);
        }

        return pt_rc;
    };

    return df.Define(outputname, lambda,
                     {objCollection, chargColumn, ptColumn, etaColumn,
                      phiColumn, genPtColumn, nTrackerLayersColumn,
                      rndmColumn});
}


// new implementation of rochester
ROOT::RDF::RNode
applyRoccoRMCnew(ROOT::RDF::RNode df, const std::string &outputname,
              const std::string &filename1, const std::string &filename2,
              const std::string &filename3, const std::string &filename4,
              const int &position,
              const std::string &objCollection, const std::string &chargColumn,
              const std::string &ptColumn, const std::string &etaColumn,
              const std::string &phiColumn, const std::string &nTrackerLayersColumn) {

    auto lambda = [
        position, filename1, filename2, filename3, filename4
    ](
        const ROOT::RVec<int> &objects,
        const ROOT::RVec<int> &chargCol,
        const ROOT::RVec<float> &ptCol,
        const ROOT::RVec<float> &etaCol,
        const ROOT::RVec<float> &phiCol,
        const ROOT::RVec<UChar_t> &nTrackerLayersCol
    ) {
        const int index = objects.at(position);
        double pt = ptCol.at(index);
        double eta = etaCol.at(index);
        double phi = phiCol.at(index);
        double Q = chargCol.at(index);
        double n = nTrackerLayersCol.at(index);

        TFile *tf1 = TFile::Open(filename1.c_str());
        TH2D* M_SIG1 = (TH2D*) tf1->Get("M_SIG");
        TH2D* A_SIG1 = (TH2D*) tf1->Get("A_SIG");
        double m1 = M_SIG1->GetBinContent(M_SIG1->FindBin(eta, phi));
        double a1 = A_SIG1->GetBinContent(A_SIG1->FindBin(eta, phi));

        double pt1 = 1./ ( m1 / pt + Q * a1);
        tf1->Close();

        TFile *tf3 = TFile::Open(filename3.c_str());
        TH2D* M_SIG3 = (TH2D*) tf3->Get("M_SIG");
        TH2D* A_SIG3 = (TH2D*) tf3->Get("A_SIG");
        double m3 = M_SIG3->GetBinContent(M_SIG3->FindBin(eta, phi));
        double a3 = A_SIG3->GetBinContent(A_SIG3->FindBin(eta, phi));

        double pt3 = 1./ ( m3 / pt1 + Q * a3);
        tf3->Close();

        TFile *tf2 = TFile::Open(filename2.c_str());
        TH3D* cb = (TH3D*) tf2->Get("h_results_cb");
        TH3D* poly = (TH3D*) tf2->Get("h_results_poly");

        // exclude case where not in bin
        int etabin = cb->GetXaxis()->FindBin(abs(eta));
        int nlbin = cb->GetYaxis()->FindBin(abs(n));
        double mean_cb = cb->GetBinContent(etabin, nlbin, 1);
        double sig_cb = cb->GetBinContent(etabin, nlbin, 2);
        double n_cb = cb->GetBinContent(etabin, nlbin, 3);
        double alpha_cb = cb->GetBinContent(etabin, nlbin, 4);
        double sig_poly_a = poly->GetBinContent(etabin, nlbin, 1);
        double sig_poly_b = poly->GetBinContent(etabin, nlbin, 2);
        double sig_poly_c = poly->GetBinContent(etabin, nlbin, 3);
        double sig_poly = sig_poly_a + sig_poly_b * pt + sig_poly_c * pt*pt;
        if (sig_poly < 0) sig_poly = 0;
        
        TFile *tf4 = TFile::Open(filename4.c_str());
        TH1D* k_hist_data = (TH1D*) tf4->Get("h_k_DATA");
        TH1D* k_hist_mc = (TH1D*) tf4->Get("h_k_SIG");
        double k_dt = k_hist_data->GetBinContent(k_hist_data->FindBin(abs(eta)));
        double k_mc = k_hist_mc->GetBinContent(k_hist_mc->FindBin(abs(eta)));

        double pt4 = 1. / (1./pt3 * ( 1 + sqrt(k_dt*k_dt - k_mc*k_mc) * sig_poly * sig_cb * gRandom->Gaus(0,1)));
        
        Logger::get("Rochester correction")
        ->debug("kappa in data {}, in mc {}, sig_poly {}, sig_cb {}",
            k_dt, k_mc, sig_poly, sig_cb);

        Logger::get("Rochester correction")
        ->debug("Momentum {}, step1 {}, step3 {}, step4 {} corrected momentum",
            pt, pt1, pt3, pt4);

        return pt4;
    };

    return df.Define(outputname, lambda,
                     {objCollection, chargColumn, ptColumn, etaColumn,
                      phiColumn, nTrackerLayersColumn});
}
} // end namespace muon



/// Tau specific functions
namespace tau {
/// Function to cut on taus based on the tau decay mode
///
/// \param[in] df the input dataframe
/// \param[in] tau_dms name of the column with tau decay modes
/// \param[out] maskname the name of the new mask to be added as column to the
/// dataframe
/// \param[in] SelectedDecayModes a `std::vector<int>` containing the
/// decay modes, that should pass the cut
///
/// \return a dataframe containing the new mask
ROOT::RDF::RNode CutDecayModes(ROOT::RDF::RNode df, const std::string &maskname,
                               const std::string &tau_dms,
                               const std::vector<int> &SelectedDecayModes) {
    auto df1 = df.Define(
        maskname,
        [SelectedDecayModes](const ROOT::RVec<Int_t> &decaymodes) {
            ROOT::RVec<int> mask;
            for (auto n : decaymodes) {
                mask.push_back(int(std::find(SelectedDecayModes.begin(),
                                             SelectedDecayModes.end(),
                                             n) != SelectedDecayModes.end()));
            }
            return mask;
        },
        {tau_dms});
    return df1;
}
/// Function to cut taus based on the tau ID
///
/// \param[in] df the input dataframe
/// \param[out] maskname the name of the new mask to be added as column to the
/// dataframe \param[in] nameID name of the ID column in the NanoAOD \param[in]
/// idxID bitvalue of the WP the has to be passed
///
/// \return a dataframe containing the new mask
ROOT::RDF::RNode CutTauID(ROOT::RDF::RNode df, const std::string &maskname,
                          const std::string &nameID, const int &idxID) {
    auto df1 = df.Define(maskname, basefunctions::FilterID(idxID), {nameID});
    return df1;
}
/// Function to correct e to tau fake pt
///
/// \param[out] corrected_pt name of the corrected tau pt to be calculated
/// \param[in] df the input dataframe
/// \param[in] correctionManager the correction manager instance
/// \param[in] pt name of the raw tau pt
/// \param[in] eta name of raw tau eta
/// \param[in] decayMode decay mode of the tau
/// \param[in] genMatch column with genmatch values (from prompt e, prompt mu,
/// tau->e, tau->mu, had. tau)
/// \param[in] sf_file:
///     2018:
///     https://cms-nanoaod-integration.web.cern.ch/commonJSONSFs/TAU_tau_Run2_UL/TAU_tau_2018_UL.html
///     2017:
///     https://cms-nanoaod-integration.web.cern.ch/commonJSONSFs/TAU_tau_Run2_UL/TAU_tau_2017_UL.html
///     2016:
///     https://cms-nanoaod-integration.web.cern.ch/commonJSONSFs/TAU_tau_Run2_UL/TAU_tau_2016preVFP_UL.html
///           https://cms-nanoaod-integration.web.cern.ch/commonJSONSFs/TAU_tau_Run2_UL/TAU_tau_2016postVFP_UL.html
/// \param[in] jsonESname name of the tau energy correction in the json file
/// \param[in] idAlgorithm name of the used tau id algorithm
/// \param[in] sf_dm0_b scale factor to be applied to taus with decay mode 0 and
/// eta region barrel
/// \param[in] sf_dm1_b scale factor to be applied to taus
/// with decay mode 1 and eta region barrel
/// \param[in] sf_dm0_e scale factor to
/// be applied to taus with decay mode 0 and eta region endcap
/// \param[in] sf_dm1_e scale factor to be applied to taus with decay mode 1 and
/// eta region endcap name of the tau decay mode quantity
///
/// \return a dataframe containing the new mask
ROOT::RDF::RNode
PtCorrection_eleFake(ROOT::RDF::RNode df,
                     correctionManager::CorrectionManager &correctionManager,
                     const std::string &corrected_pt, const std::string &pt,
                     const std::string &eta, const std::string &decayMode,
                     const std::string &genMatch, const std::string &sf_file,
                     const std::string &jsonESname,
                     const std::string &idAlgorithm,
                     const std::string &sf_dm0_b, const std::string &sf_dm1_b,
                     const std::string &sf_dm0_e, const std::string &sf_dm1_e) {
    auto evaluator = correctionManager.loadCorrection(sf_file, jsonESname);
    auto tau_pt_correction_lambda = [evaluator, idAlgorithm, sf_dm0_b, sf_dm1_b,
                                     sf_dm0_e, sf_dm1_e](
                                        const ROOT::RVec<float> &pt_values,
                                        const ROOT::RVec<float> &eta_values,
                                        const ROOT::RVec<int> &decay_modes,
                                        const ROOT::RVec<UChar_t> &genmatch) {
        ROOT::RVec<float> corrected_pt_values(pt_values.size());
        for (int i = 0; i < pt_values.size(); i++) {
            if (genmatch.at(i) == 1 || genmatch.at(i) == 3) {
                // only considering wanted tau decay modes
                if (decay_modes.at(i) == 0 &&
                    std::abs(eta_values.at(i)) <= 1.5) {
                    auto sf = evaluator->evaluate(
                        {pt_values.at(i), std::abs(eta_values.at(i)),
                         decay_modes.at(i), static_cast<int>(genmatch.at(i)),
                         idAlgorithm, sf_dm0_b});
                    corrected_pt_values[i] = pt_values.at(i) * sf;
                } else if (decay_modes.at(i) == 0 &&
                           std::abs(eta_values.at(i)) > 1.5 &&
                           std::abs(eta_values.at(i)) <= 2.5) {
                    auto sf = evaluator->evaluate(
                        {pt_values.at(i), std::abs(eta_values.at(i)),
                         decay_modes.at(i), static_cast<int>(genmatch.at(i)),
                         idAlgorithm, sf_dm0_e});
                    corrected_pt_values[i] = pt_values.at(i) * sf;
                } else if (decay_modes.at(i) == 1 &&
                           std::abs(eta_values.at(i)) <= 1.5) {
                    auto sf = evaluator->evaluate(
                        {pt_values.at(i), std::abs(eta_values.at(i)),
                         decay_modes.at(i), static_cast<int>(genmatch.at(i)),
                         idAlgorithm, sf_dm1_b});
                    corrected_pt_values[i] = pt_values.at(i) * sf;
                } else if (decay_modes.at(i) == 1 &&
                           std::abs(eta_values.at(i)) > 1.5 &&
                           std::abs(eta_values.at(i)) <= 2.5) {
                    auto sf = evaluator->evaluate(
                        {pt_values.at(i), std::abs(eta_values.at(i)),
                         decay_modes.at(i), static_cast<int>(genmatch.at(i)),
                         idAlgorithm, sf_dm1_e});
                    corrected_pt_values[i] = pt_values.at(i) * sf;
                }
            } else {
                corrected_pt_values[i] = pt_values.at(i);
            }
            Logger::get("ptcorrection ele fake")
                ->debug("tau pt before {}, tau pt after {}", pt_values.at(i),
                        corrected_pt_values.at(i));
        }
        return corrected_pt_values;
    };
    auto df1 = df.Define(corrected_pt, tau_pt_correction_lambda,
                         {pt, eta, decayMode, genMatch});
    return df1;
}
/// Function to correct e to tau fake pt
/// WARNING: The function without the CorrectionManager is deprecated and will
/// be removed in the future \param[out] corrected_pt name of the corrected tau
/// pt to be calculated \param[in] df the input dataframe \param[in] pt name of
/// the raw tau pt \param[in] eta name of raw tau eta \param[in] decayMode decay
/// mode of the tau \param[in] genMatch column with genmatch values (from prompt
/// e, prompt mu, tau->e, tau->mu, had. tau) \param[in] sf_file:
///     2018:
///     https://cms-nanoaod-integration.web.cern.ch/commonJSONSFs/TAU_tau_Run2_UL/TAU_tau_2018_UL.html
///     2017:
///     https://cms-nanoaod-integration.web.cern.ch/commonJSONSFs/TAU_tau_Run2_UL/TAU_tau_2017_UL.html
///     2016:
///     https://cms-nanoaod-integration.web.cern.ch/commonJSONSFs/TAU_tau_Run2_UL/TAU_tau_2016preVFP_UL.html
///           https://cms-nanoaod-integration.web.cern.ch/commonJSONSFs/TAU_tau_Run2_UL/TAU_tau_2016postVFP_UL.html
/// \param[in] jsonESname name of the tau energy correction in the json file
/// \param[in] idAlgorithm name of the used tau id algorithm
/// \param[in] sf_dm0_b scale factor to be applied to taus with decay mode 0 and
/// eta region barrel
/// \param[in] sf_dm1_b scale factor to be applied to taus
/// with decay mode 1 and eta region barrel
/// \param[in] sf_dm0_e scale factor to
/// be applied to taus with decay mode 0 and eta region endcap
/// \param[in] sf_dm1_e scale factor to be applied to taus with decay mode 1 and
/// eta region endcap name of the tau decay mode quantity
///
/// \return a dataframe containing the new mask
ROOT::RDF::RNode
PtCorrection_eleFake(ROOT::RDF::RNode df, const std::string &corrected_pt,
                     const std::string &pt, const std::string &eta,
                     const std::string &decayMode, const std::string &genMatch,
                     const std::string &sf_file, const std::string &jsonESname,
                     const std::string &idAlgorithm,
                     const std::string &sf_dm0_b, const std::string &sf_dm1_b,
                     const std::string &sf_dm0_e, const std::string &sf_dm1_e) {
    Logger::get("ptcorrection ele fake")
        ->warn("The function  without CorrectionManager is deprecated and will "
               "be removed in the future. Please use the function with "
               "CorrectionManager instead.");
    auto evaluator =
        correction::CorrectionSet::from_file(sf_file)->at(jsonESname);
    auto tau_pt_correction_lambda = [evaluator, idAlgorithm, sf_dm0_b, sf_dm1_b,
                                     sf_dm0_e, sf_dm1_e](
                                        const ROOT::RVec<float> &pt_values,
                                        const ROOT::RVec<float> &eta_values,
                                        const ROOT::RVec<int> &decay_modes,
                                        const ROOT::RVec<UChar_t> &genmatch) {
        ROOT::RVec<float> corrected_pt_values(pt_values.size());
        for (int i = 0; i < pt_values.size(); i++) {
            if (genmatch.at(i) == 1 || genmatch.at(i) == 3) {
                // only considering wanted tau decay modes
                if (decay_modes.at(i) == 0 &&
                    std::abs(eta_values.at(i)) <= 1.5) {
                    auto sf = evaluator->evaluate(
                        {pt_values.at(i), std::abs(eta_values.at(i)),
                         decay_modes.at(i), static_cast<int>(genmatch.at(i)),
                         idAlgorithm, sf_dm0_b});
                    corrected_pt_values[i] = pt_values.at(i) * sf;
                } else if (decay_modes.at(i) == 0 &&
                           std::abs(eta_values.at(i)) > 1.5 &&
                           std::abs(eta_values.at(i)) <= 2.5) {
                    auto sf = evaluator->evaluate(
                        {pt_values.at(i), std::abs(eta_values.at(i)),
                         decay_modes.at(i), static_cast<int>(genmatch.at(i)),
                         idAlgorithm, sf_dm0_e});
                    corrected_pt_values[i] = pt_values.at(i) * sf;
                } else if (decay_modes.at(i) == 1 &&
                           std::abs(eta_values.at(i)) <= 1.5) {
                    auto sf = evaluator->evaluate(
                        {pt_values.at(i), std::abs(eta_values.at(i)),
                         decay_modes.at(i), static_cast<int>(genmatch.at(i)),
                         idAlgorithm, sf_dm1_b});
                    corrected_pt_values[i] = pt_values.at(i) * sf;
                } else if (decay_modes.at(i) == 1 &&
                           std::abs(eta_values.at(i)) > 1.5 &&
                           std::abs(eta_values.at(i)) <= 2.5) {
                    auto sf = evaluator->evaluate(
                        {pt_values.at(i), std::abs(eta_values.at(i)),
                         decay_modes.at(i), static_cast<int>(genmatch.at(i)),
                         idAlgorithm, sf_dm1_e});
                    corrected_pt_values[i] = pt_values.at(i) * sf;
                }
            } else {
                corrected_pt_values[i] = pt_values.at(i);
            }
            Logger::get("ptcorrection ele fake")
                ->debug("tau pt before {}, tau pt after {}", pt_values.at(i),
                        corrected_pt_values.at(i));
        }
        return corrected_pt_values;
    };
    auto df1 = df.Define(corrected_pt, tau_pt_correction_lambda,
                         {pt, eta, decayMode, genMatch});
    return df1;
}
/// Function to correct mu to tau fake pt
///
/// \param[out] corrected_pt name of the corrected tau pt to be calculated
/// \param[in] correctionManager the correction manager instance
/// \param[in] df the input dataframe
/// \param[in] pt name of the raw tau pt
/// \param[in] eta name of raw tau eta
/// \param[in] decayMode decay mode of the tau
/// \param[in] genMatch column with genmatch values (from prompt e, prompt mu,
/// tau->e, tau->mu, had. tau) \param[in] sf_file:
///     2018:
///     https://cms-nanoaod-integration.web.cern.ch/commonJSONSFs/TAU_tau_Run2_UL/TAU_tau_2018_UL.html
///     2017:
///     https://cms-nanoaod-integration.web.cern.ch/commonJSONSFs/TAU_tau_Run2_UL/TAU_tau_2017_UL.html
///     2016:
///     https://cms-nanoaod-integration.web.cern.ch/commonJSONSFs/TAU_tau_Run2_UL/TAU_tau_2016preVFP_UL.html
///           https://cms-nanoaod-integration.web.cern.ch/commonJSONSFs/TAU_tau_Run2_UL/TAU_tau_2016postVFP_UL.html
/// \param[in] jsonESname name of the tau energy correction in the json file
/// \param[in] idAlgorithm name of the used tau id algorithm
/// \param[in] sf_es scale factor to be applied to taus faked by muons
/// name of the tau decay mode quantity
///
/// \return a dataframe containing the new mask
ROOT::RDF::RNode
PtCorrection_muFake(ROOT::RDF::RNode df,
                    correctionManager::CorrectionManager &correctionManager,
                    const std::string &corrected_pt, const std::string &pt,
                    const std::string &eta, const std::string &decayMode,
                    const std::string &genMatch, const std::string &sf_file,
                    const std::string &jsonESname,
                    const std::string &idAlgorithm, const std::string &sf_es) {
    auto evaluator = correctionManager.loadCorrection(sf_file, jsonESname);
    auto tau_pt_correction_lambda =
        [evaluator, idAlgorithm, sf_es](const ROOT::RVec<float> &pt_values,
                                        const ROOT::RVec<float> &eta_values,
                                        const ROOT::RVec<int> &decay_modes,
                                        const ROOT::RVec<UChar_t> &genmatch) {
            ROOT::RVec<float> corrected_pt_values(pt_values.size());
            for (int i = 0; i < pt_values.size(); i++) {
                if (genmatch.at(i) == 2 || genmatch.at(i) == 4) {
                    // only considering wanted tau decay modes
                    auto sf = evaluator->evaluate(
                        {pt_values.at(i), std::abs(eta_values.at(i)),
                         decay_modes.at(i), static_cast<int>(genmatch.at(i)),
                         idAlgorithm, sf_es});
                    corrected_pt_values[i] = pt_values.at(i) * sf;
                } else {
                    corrected_pt_values[i] = pt_values.at(i);
                }
                if (genmatch.at(i) == 2 || genmatch.at(i) == 4) {
                    Logger::get("mu fake")->debug(
                        "tau pt before {}, tau pt after {}", pt_values.at(i),
                        corrected_pt_values.at(i));
                }
            }
            return corrected_pt_values;
        };
    auto df1 = df.Define(corrected_pt, tau_pt_correction_lambda,
                         {pt, eta, decayMode, genMatch});
    return df1;
}
/// Function to correct mu to tau fake pt
/// WARNING: The function without the CorrectionManager is deprecated and will
/// be removed in the future \param[out] corrected_pt name of the corrected tau
/// pt to be calculated \param[in] df the input dataframe \param[in] pt name of
/// the raw tau pt \param[in] eta name of raw tau eta \param[in] decayMode decay
/// mode of the tau \param[in] genMatch column with genmatch values (from prompt
/// e, prompt mu, tau->e, tau->mu, had. tau) \param[in] sf_file:
///     2018:
///     https://cms-nanoaod-integration.web.cern.ch/commonJSONSFs/TAU_tau_Run2_UL/TAU_tau_2018_UL.html
///     2017:
///     https://cms-nanoaod-integration.web.cern.ch/commonJSONSFs/TAU_tau_Run2_UL/TAU_tau_2017_UL.html
///     2016:
///     https://cms-nanoaod-integration.web.cern.ch/commonJSONSFs/TAU_tau_Run2_UL/TAU_tau_2016preVFP_UL.html
///           https://cms-nanoaod-integration.web.cern.ch/commonJSONSFs/TAU_tau_Run2_UL/TAU_tau_2016postVFP_UL.html
/// \param[in] jsonESname name of the tau energy correction in the json file
/// \param[in] idAlgorithm name of the used tau id algorithm
/// \param[in] sf_es scale factor to be applied to taus faked by muons
/// name of the tau decay mode quantity
///
/// \return a dataframe containing the new mask
ROOT::RDF::RNode
PtCorrection_muFake(ROOT::RDF::RNode df, const std::string &corrected_pt,
                    const std::string &pt, const std::string &eta,
                    const std::string &decayMode, const std::string &genMatch,
                    const std::string &sf_file, const std::string &jsonESname,
                    const std::string &idAlgorithm, const std::string &sf_es) {
    Logger::get("ptcorrection mu fake")
        ->warn("The function without CorrectionManager is deprecated and will "
               "be removed in the future. Please use the function with "
               "CorrectionManager instead.");
    auto evaluator =
        correction::CorrectionSet::from_file(sf_file)->at(jsonESname);
    auto tau_pt_correction_lambda =
        [evaluator, idAlgorithm, sf_es](const ROOT::RVec<float> &pt_values,
                                        const ROOT::RVec<float> &eta_values,
                                        const ROOT::RVec<int> &decay_modes,
                                        const ROOT::RVec<UChar_t> &genmatch) {
            ROOT::RVec<float> corrected_pt_values(pt_values.size());
            for (int i = 0; i < pt_values.size(); i++) {
                if (genmatch.at(i) == 2 || genmatch.at(i) == 4) {
                    // only considering wanted tau decay modes
                    auto sf = evaluator->evaluate(
                        {pt_values.at(i), std::abs(eta_values.at(i)),
                         decay_modes.at(i), static_cast<int>(genmatch.at(i)),
                         idAlgorithm, sf_es});
                    corrected_pt_values[i] = pt_values.at(i) * sf;
                } else {
                    corrected_pt_values[i] = pt_values.at(i);
                }
                if (genmatch.at(i) == 2 || genmatch.at(i) == 4) {
                    Logger::get("mu fake")->debug(
                        "tau pt before {}, tau pt after {}", pt_values.at(i),
                        corrected_pt_values.at(i));
                }
            }
            return corrected_pt_values;
        };
    auto df1 = df.Define(corrected_pt, tau_pt_correction_lambda,
                         {pt, eta, decayMode, genMatch});
    return df1;
}
/// Function to correct tau pt
///
/// \param[in] df the input dataframe
/// \param[out] corrected_pt name of the corrected tau pt to be calculated
/// \param[in] pt name of the raw tau pt
/// \param[in] decayMode decay mode of the tau
/// \param[in] sf_dm0 scale factor to be applied to taus with decay mode 0
/// \param[in] sf_dm1 scale factor to be applied to other 1 prong taus
/// \param[in] sf_dm10 scale factor to be applied to taus with decay mode 10
/// \param[in] sf_dm11 scale factor to be applied to other 3 prong taus
/// name of the tau decay mode quantity
///
/// \return a dataframe containing the new mask
ROOT::RDF::RNode
PtCorrection_byValue(ROOT::RDF::RNode df, const std::string &corrected_pt,
                     const std::string &pt, const std::string &decayMode,
                     const float &sf_dm0, const float &sf_dm1,
                     const float &sf_dm10, const float &sf_dm11) {
    auto tau_pt_correction_lambda =
        [sf_dm0, sf_dm1, sf_dm10, sf_dm11](const ROOT::RVec<float> &pt_values,
                                           const ROOT::RVec<int> &decay_modes) {
            ROOT::RVec<float> corrected_pt_values(pt_values.size());
            for (int i = 0; i < pt_values.size(); i++) {
                if (decay_modes.at(i) == 0)
                    corrected_pt_values[i] = pt_values.at(i) * sf_dm0;
                else if (decay_modes.at(i) > 0 && decay_modes.at(i) < 5)
                    corrected_pt_values[i] = pt_values.at(i) * sf_dm1;
                else if (decay_modes.at(i) == 10)
                    corrected_pt_values[i] = pt_values.at(i) * sf_dm10;
                else if (decay_modes.at(i) > 10 && decay_modes.at(i) < 15)
                    corrected_pt_values[i] = pt_values.at(i) * sf_dm11;
                else
                    corrected_pt_values[i] = pt_values.at(i);
            }
            return corrected_pt_values;
        };
    auto df1 =
        df.Define(corrected_pt, tau_pt_correction_lambda, {pt, decayMode});
    return df1;
}
/// Function to correct tau pt with correctionlib
///
/// \param[in] df the input dataframe
/// \param[in] correctionManager the correction manager instance
/// \param[out] corrected_pt name of the corrected tau pt to be calculated
/// \param[in] pt name of the raw tau pt
/// \param[in] eta name of raw tau eta
/// \param[in] decayMode decay mode of the tau
/// \param[in] genMatch column with genmatch values (from prompt e, prompt mu,
/// tau->e, tau->mu, had. tau) \param[in] sf_file:
///     2018:
///     https://cms-nanoaod-integration.web.cern.ch/commonJSONSFs/TAU_tau_Run2_UL/TAU_tau_2018_UL.html
///     2017:
///     https://cms-nanoaod-integration.web.cern.ch/commonJSONSFs/TAU_tau_Run2_UL/TAU_tau_2017_UL.html
///     2016:
///     https://cms-nanoaod-integration.web.cern.ch/commonJSONSFs/TAU_tau_Run2_UL/TAU_tau_2016preVFP_UL.html
///           https://cms-nanoaod-integration.web.cern.ch/commonJSONSFs/TAU_tau_Run2_UL/TAU_tau_2016postVFP_UL.html
/// \param[in] jsonESname name of the tau energy correction in the json file
/// \param[in] idAlgorithm name of the used tau id algorithm
/// \param[in] DM0 variation decay mode 0
/// \param[in] DM1 variation decay mode 1
/// \param[in] DM10 variation decay mode 10
/// \param[in] DM11 variation decay mode 11
/// DM values: "nom","up","down"
///
/// \return a dataframe containing the new mask
ROOT::RDF::RNode
PtCorrection_genTau(ROOT::RDF::RNode df,
                    correctionManager::CorrectionManager &correctionManager,
                    const std::string &corrected_pt, const std::string &pt,
                    const std::string &eta, const std::string &decayMode,
                    const std::string &genMatch, const std::string &sf_file,
                    const std::string &jsonESname,
                    const std::string &idAlgorithm, const std::string &DM0,
                    const std::string &DM1, const std::string &DM10,
                    const std::string &DM11) {
    auto evaluator = correctionManager.loadCorrection(sf_file, jsonESname);
    auto tau_pt_correction_lambda = [evaluator, idAlgorithm, DM0, DM1, DM10,
                                     DM11](
                                        const ROOT::RVec<float> &pt_values,
                                        const ROOT::RVec<float> &eta_values,
                                        const ROOT::RVec<int> &decay_modes,
                                        const ROOT::RVec<UChar_t> &genmatch) {
        ROOT::RVec<float> corrected_pt_values(pt_values.size());
        for (int i = 0; i < pt_values.size(); i++) {
            if (genmatch.at(i) == 5) {
                // only considering wanted tau decay modes
                if (decay_modes.at(i) == 0) {
                    auto sf = evaluator->evaluate(
                        {pt_values.at(i), std::abs(eta_values.at(i)),
                         decay_modes.at(i), static_cast<int>(genmatch.at(i)),
                         idAlgorithm, DM0});
                    corrected_pt_values[i] = pt_values.at(i) * sf;
                } else if (decay_modes.at(i) == 1) {
                    auto sf = evaluator->evaluate(
                        {pt_values.at(i), std::abs(eta_values.at(i)),
                         decay_modes.at(i), static_cast<int>(genmatch.at(i)),
                         idAlgorithm, DM1});
                    corrected_pt_values[i] = pt_values.at(i) * sf;
                } else if (decay_modes.at(i) == 10) {
                    auto sf = evaluator->evaluate(
                        {pt_values.at(i), std::abs(eta_values.at(i)),
                         decay_modes.at(i), static_cast<int>(genmatch.at(i)),
                         idAlgorithm, DM10});
                    corrected_pt_values[i] = pt_values.at(i) * sf;
                } else if (decay_modes.at(i) == 11) {
                    auto sf = evaluator->evaluate(
                        {pt_values.at(i), std::abs(eta_values.at(i)),
                         decay_modes.at(i), static_cast<int>(genmatch.at(i)),
                         idAlgorithm, DM11});
                    corrected_pt_values[i] = pt_values.at(i) * sf;
                }
            } else {
                corrected_pt_values[i] = pt_values.at(i);
            }
            Logger::get("tauEnergyCorrection")
                ->debug("tau pt before {}, tau pt after {}, decaymode {}",
                        pt_values.at(i), corrected_pt_values.at(i),
                        decay_modes.at(i));
        }
        return corrected_pt_values;
    };
    auto df1 = df.Define(corrected_pt, tau_pt_correction_lambda,
                         {pt, eta, decayMode, genMatch});
    return df1;
}
/// Function to correct tau pt with correctionlib
/// WARNING: The function without the CorrectionManager is deprecated and will
/// be removed in the future \param[in] df the input dataframe \param[out]
/// corrected_pt name of the corrected tau pt to be calculated \param[in] pt
/// name of the raw tau pt \param[in] eta name of raw tau eta \param[in]
/// decayMode decay mode of the tau \param[in] genMatch column with genmatch
/// values (from prompt e, prompt mu, tau->e, tau->mu, had. tau) \param[in]
/// sf_file:
///     2018:
///     https://cms-nanoaod-integration.web.cern.ch/commonJSONSFs/TAU_tau_Run2_UL/TAU_tau_2018_UL.html
///     2017:
///     https://cms-nanoaod-integration.web.cern.ch/commonJSONSFs/TAU_tau_Run2_UL/TAU_tau_2017_UL.html
///     2016:
///     https://cms-nanoaod-integration.web.cern.ch/commonJSONSFs/TAU_tau_Run2_UL/TAU_tau_2016preVFP_UL.html
///           https://cms-nanoaod-integration.web.cern.ch/commonJSONSFs/TAU_tau_Run2_UL/TAU_tau_2016postVFP_UL.html
/// \param[in] jsonESname name of the tau energy correction in the json file
/// \param[in] idAlgorithm name of the used tau id algorithm
/// \param[in] DM0 variation decay mode 0
/// \param[in] DM1 variation decay mode 1
/// \param[in] DM10 variation decay mode 10
/// \param[in] DM11 variation decay mode 11
/// DM values: "nom","up","down"
///
/// \return a dataframe containing the new mask
ROOT::RDF::RNode
PtCorrection_genTau(ROOT::RDF::RNode df, const std::string &corrected_pt,
                    const std::string &pt, const std::string &eta,
                    const std::string &decayMode, const std::string &genMatch,
                    const std::string &sf_file, const std::string &jsonESname,
                    const std::string &idAlgorithm, const std::string &DM0,
                    const std::string &DM1, const std::string &DM10,
                    const std::string &DM11) {
    Logger::get("ptcorrection gen tau")
        ->warn("The function without CorrectionManager is deprecated and will "
               "be removed in the future. Please use the function with "
               "CorrectionManager instead.");
    auto evaluator =
        correction::CorrectionSet::from_file(sf_file)->at(jsonESname);
    auto tau_pt_correction_lambda = [evaluator, idAlgorithm, DM0, DM1, DM10,
                                     DM11](
                                        const ROOT::RVec<float> &pt_values,
                                        const ROOT::RVec<float> &eta_values,
                                        const ROOT::RVec<int> &decay_modes,
                                        const ROOT::RVec<UChar_t> &genmatch) {
        ROOT::RVec<float> corrected_pt_values(pt_values.size());
        for (int i = 0; i < pt_values.size(); i++) {
            if (genmatch.at(i) == 5) {
                // only considering wanted tau decay modes
                if (decay_modes.at(i) == 0) {
                    auto sf = evaluator->evaluate(
                        {pt_values.at(i), std::abs(eta_values.at(i)),
                         decay_modes.at(i), static_cast<int>(genmatch.at(i)),
                         idAlgorithm, DM0});
                    corrected_pt_values[i] = pt_values.at(i) * sf;
                } else if (decay_modes.at(i) == 1) {
                    auto sf = evaluator->evaluate(
                        {pt_values.at(i), std::abs(eta_values.at(i)),
                         decay_modes.at(i), static_cast<int>(genmatch.at(i)),
                         idAlgorithm, DM1});
                    corrected_pt_values[i] = pt_values.at(i) * sf;
                } else if (decay_modes.at(i) == 10) {
                    auto sf = evaluator->evaluate(
                        {pt_values.at(i), std::abs(eta_values.at(i)),
                         decay_modes.at(i), static_cast<int>(genmatch.at(i)),
                         idAlgorithm, DM10});
                    corrected_pt_values[i] = pt_values.at(i) * sf;
                } else if (decay_modes.at(i) == 11) {
                    auto sf = evaluator->evaluate(
                        {pt_values.at(i), std::abs(eta_values.at(i)),
                         decay_modes.at(i), static_cast<int>(genmatch.at(i)),
                         idAlgorithm, DM11});
                    corrected_pt_values[i] = pt_values.at(i) * sf;
                }
            } else {
                corrected_pt_values[i] = pt_values.at(i);
            }
            Logger::get("tauEnergyCorrection")
                ->debug("tau pt before {}, tau pt after {}, decaymode {}",
                        pt_values.at(i), corrected_pt_values.at(i),
                        decay_modes.at(i));
        }
        return corrected_pt_values;
    };
    auto df1 = df.Define(corrected_pt, tau_pt_correction_lambda,
                         {pt, eta, decayMode, genMatch});
    return df1;
}
} // end namespace tau

namespace electron {
/// Function to correct electron pt
///
/// \param[in] df the input dataframe
/// \param[out] corrected_pt name of the corrected electron pt to be calculated
/// \param[in] pt name of the raw electron pt
/// \param[in] eta the name of the raw electron eta
/// \param[in] sf_barrel scale factor to be applied to electrons in the barrel
/// \param[in] sf_endcap scale factor to be applied to electrons in the endcap
///
/// \return a dataframe containing the new mask
ROOT::RDF::RNode
PtCorrection_byValue(ROOT::RDF::RNode df, const std::string &corrected_pt,
                     const std::string &pt, const std::string &eta,
                     const float &sf_barrel, const float &sf_endcap) {
    auto electron_pt_correction_lambda =
        [sf_barrel, sf_endcap](const ROOT::RVec<float> &pt_values,
                               const ROOT::RVec<float> &eta) {
            ROOT::RVec<float> corrected_pt_values(pt_values.size());
            for (int i = 0; i < pt_values.size(); i++) {
                if (abs(eta.at(i)) <= 1.479) {
                    corrected_pt_values[i] = pt_values.at(i) * sf_barrel;
                } else if (abs(eta.at(i)) > 1.479) {
                    corrected_pt_values[i] = pt_values.at(i) * sf_endcap;
                } else {
                    corrected_pt_values[i] = pt_values.at(i);
                }
            }
            return corrected_pt_values;
        };
    auto df1 =
        df.Define(corrected_pt, electron_pt_correction_lambda, {pt, eta});
    return df1;
}
/// Function to correct electron pt, based on correctionlib file
///
/// \param[in] df the input dataframe
/// \param[in] correctionManager the correction manager instance
/// \param[out] corrected_pt name of the corrected tau pt to be calculated
/// \param[in] pt name of the raw tau pt
/// \param[in] eta name of raw tau eta
/// \param[in] sf_barrel scale factor to be applied to electrons in the barrel
/// \param[in] sf_endcap scale factor to be applied to electrons in the endcap
/// \param[in] sf_file:
/// \param[in] jsonESname name of the tau energy correction in the json file
///
/// \return a dataframe containing the new mask
ROOT::RDF::RNode
PtCorrection(ROOT::RDF::RNode df,
             correctionManager::CorrectionManager &correctionManager,
             const std::string &corrected_pt, const std::string &pt,
             const std::string &eta, const std::string &sf_barrel,
             const std::string &sf_endcap, const std::string &sf_file,
             const std::string &jsonESname) {
    auto evaluator = correctionManager.loadCorrection(sf_file, jsonESname);
    auto electron_pt_correction_lambda = [evaluator, sf_barrel, sf_endcap](
                                             const ROOT::RVec<float> &pt_values,
                                             const ROOT::RVec<float> &eta) {
        ROOT::RVec<float> corrected_pt_values(pt_values.size());
        for (int i = 0; i < pt_values.size(); i++) {
            if (abs(eta.at(i)) <= 1.479) {
                auto sf = evaluator->evaluate({"barrel", sf_barrel});
                corrected_pt_values[i] = pt_values.at(i) * sf;
                Logger::get("eleEnergyCorrection")
                    ->debug("barrel: ele pt before {}, ele pt after {}, sf {}",
                            pt_values.at(i), corrected_pt_values.at(i), sf);
            } else if (abs(eta.at(i)) > 1.479) {
                auto sf = evaluator->evaluate({"endcap", sf_endcap});
                corrected_pt_values[i] = pt_values.at(i) * sf;
                Logger::get("eleEnergyCorrection")
                    ->debug("endcap: ele pt before {}, ele pt after {}, sf {}",
                            pt_values.at(i), corrected_pt_values.at(i), sf);
            } else {
                corrected_pt_values[i] = pt_values.at(i);
            }
        }
        return corrected_pt_values;
    };
    auto df1 =
        df.Define(corrected_pt, electron_pt_correction_lambda, {pt, eta});
    return df1;
}
/// Function to correct electron pt, based on correctionlib file
/// WARNING: The function without the CorrectionManager is deprecated and will
/// be removed in the future \param[in] df the input dataframe \param[out]
/// corrected_pt name of the corrected tau pt to be calculated \param[in] pt
/// name of the raw tau pt \param[in] eta name of raw tau eta \param[in]
/// sf_barrel scale factor to be applied to electrons in the barrel \param[in]
/// sf_endcap scale factor to be applied to electrons in the endcap \param[in]
/// sf_file: \param[in] jsonESname name of the tau energy correction in the json
/// file
///
/// \return a dataframe containing the new mask
ROOT::RDF::RNode
PtCorrection(ROOT::RDF::RNode df, const std::string &corrected_pt,
             const std::string &pt, const std::string &eta,
             const std::string &sf_barrel, const std::string &sf_endcap,
             const std::string &sf_file, const std::string &jsonESname) {
    Logger::get("eleEnergyCorrection")
        ->warn("The function without CorrectionManager is deprecated and will "
               "be removed in the future. Please use the function with "
               "CorrectionManager instead.");
    auto evaluator =
        correction::CorrectionSet::from_file(sf_file)->at(jsonESname);
    auto electron_pt_correction_lambda = [evaluator, sf_barrel, sf_endcap](
                                             const ROOT::RVec<float> &pt_values,
                                             const ROOT::RVec<float> &eta) {
        ROOT::RVec<float> corrected_pt_values(pt_values.size());
        for (int i = 0; i < pt_values.size(); i++) {
            if (abs(eta.at(i)) <= 1.479) {
                auto sf = evaluator->evaluate({"barrel", sf_barrel});
                corrected_pt_values[i] = pt_values.at(i) * sf;
                Logger::get("eleEnergyCorrection")
                    ->debug("barrel: ele pt before {}, ele pt after {}, sf {}",
                            pt_values.at(i), corrected_pt_values.at(i), sf);
            } else if (abs(eta.at(i)) > 1.479) {
                auto sf = evaluator->evaluate({"endcap", sf_endcap});
                corrected_pt_values[i] = pt_values.at(i) * sf;
                Logger::get("eleEnergyCorrection")
                    ->debug("endcap: ele pt before {}, ele pt after {}, sf {}",
                            pt_values.at(i), corrected_pt_values.at(i), sf);
            } else {
                corrected_pt_values[i] = pt_values.at(i);
            }
        }
        return corrected_pt_values;
    };
    auto df1 =
        df.Define(corrected_pt, electron_pt_correction_lambda, {pt, eta});
    return df1;
}
/// Function to calculate uncertainties for electron pt correction. The electron
/// energy correction is already applied in nanoAOD and in general there are
/// branches in nanoAOD with the energy shifts for scale and resolution, but due
/// to a bug the scale shifts are all 0 and have to be calculated from a json
/// file. Information taken from
/// https://cms-talk.web.cern.ch/t/electron-scale-smear-variables-in-nanoaod/20210
/// and https://twiki.cern.ch/twiki/bin/view/CMS/EgammaSFJSON
///
/// \param[in] df the input dataframe
/// \param[in] correctionManager the correction manager instance
/// \param[out] corrected_pt name of the corrected electron pt to be calculated
/// \param[in] pt name of the electron pt
/// \param[in] eta name of electron eta
/// \param[in] gain name of electron seedGain
/// \param[in] ES_sigma_up name of electron energy smearing value 1 sigma up
/// shifted \param[in] ES_sigma_down name of electron energy smearing value 1
/// sigma down shifted \param[in] era era of the electron measurement e.g.
/// "2018" \param[in] variation name of the variation to be calculated (nominal
/// correction is already applied) \param[in] ES_file name of the json file with
/// the energy scale uncertainties
///
/// \return a dataframe containing the new mask
ROOT::RDF::RNode
PtCorrectionMC(ROOT::RDF::RNode df,
               correctionManager::CorrectionManager &correctionManager,
               const std::string &corrected_pt, const std::string &pt,
               const std::string &eta, const std::string &gain,
               const std::string &ES_sigma_up, const std::string &ES_sigma_down,
               const std::string &era, const std::string &variation,
               const std::string &ES_file) {
    auto evaluator =
        correctionManager.loadCorrection(ES_file, "UL-EGM_ScaleUnc");
    auto electron_pt_correction_lambda =
        [evaluator, era, variation](const ROOT::RVec<float> &pt_values,
                                    const ROOT::RVec<float> &eta,
                                    const ROOT::RVec<UChar_t> &gain,
                                    const ROOT::RVec<float> &ES_sigma_up,
                                    const ROOT::RVec<float> &ES_sigma_down) {
            ROOT::RVec<float> corrected_pt_values(pt_values.size());
            for (int i = 0; i < pt_values.size(); i++) {
                if (variation == "resolutionUp") {
                    auto dpt = ES_sigma_up.at(i) / std::cosh(eta.at(i));
                    corrected_pt_values[i] = pt_values.at(i) + dpt;
                    Logger::get("ElectronPtCorrectionMC")
                        ->debug("ele pt before {}, ele pt after {}, dpt {}",
                                pt_values.at(i), corrected_pt_values.at(i),
                                dpt);
                } else if (variation == "resolutionDown") {
                    auto dpt = ES_sigma_down.at(i) / std::cosh(eta.at(i));
                    corrected_pt_values[i] = pt_values.at(i) + dpt;
                    Logger::get("ElectronPtCorrectionMC")
                        ->debug("ele pt before {}, ele pt after {}, dpt {}",
                                pt_values.at(i), corrected_pt_values.at(i),
                                dpt);
                } else if (variation == "scaleUp") {
                    Logger::get("ElectronPtCorrectionMC")
                        ->debug("inputs: era {}, eta {}, gain {}", era,
                                eta.at(i), static_cast<int>(gain.at(i)));
                    auto sf =
                        evaluator->evaluate({era, "scaleup", eta.at(i),
                                             static_cast<int>(gain.at(i))});
                    corrected_pt_values[i] = pt_values.at(i) * sf;
                    Logger::get("ElectronPtCorrectionMC")
                        ->debug("ele pt before {}, ele pt after {}, sf {}",
                                pt_values.at(i), corrected_pt_values.at(i), sf);
                } else if (variation == "scaleDown") {
                    Logger::get("ElectronPtCorrectionMC")
                        ->debug("inputs: era {}, eta {}, gain {}", era,
                                eta.at(i), static_cast<int>(gain.at(i)));
                    auto sf =
                        evaluator->evaluate({era, "scaledown", eta.at(i),
                                             static_cast<int>(gain.at(i))});
                    corrected_pt_values[i] = pt_values.at(i) * sf;
                    Logger::get("ElectronPtCorrectionMC")
                        ->debug("ele pt before {}, ele pt after {}, sf {}",
                                pt_values.at(i), corrected_pt_values.at(i), sf);
                } else {
                    corrected_pt_values[i] = pt_values.at(i);
                    Logger::get("ElectronPtCorrectionMC")
                        ->debug("ele pt before {}, ele pt after {}",
                                pt_values.at(i), corrected_pt_values.at(i));
                }
            }
            return corrected_pt_values;
        };
    auto df1 = df.Define(corrected_pt, electron_pt_correction_lambda,
                         {pt, eta, gain, ES_sigma_up, ES_sigma_down});
    return df1;
}
/// Function to calculate uncertainties for electron pt correction. The electron
/// energy correction is already applied in nanoAOD and in general there are
/// branches in nanoAOD with the energy shifts for scale and resolution, but due
/// to a bug the scale shifts are all 0 and have to be calculated from a json
/// file. Information taken from
/// https://cms-talk.web.cern.ch/t/electron-scale-smear-variables-in-nanoaod/20210
/// and https://twiki.cern.ch/twiki/bin/view/CMS/EgammaSFJSON
/// WARNING: The function without the CorrectionManager is deprecated and will
/// be removed in the future
///
/// \param[in] df the input dataframe
/// \param[out] corrected_pt name of the corrected electron pt to be calculated
/// \param[in] pt name of the electron pt
/// \param[in] eta name of electron eta
/// \param[in] gain name of electron seedGain
/// \param[in] ES_sigma_up name of electron energy smearing value 1 sigma up
/// shifted \param[in] ES_sigma_down name of electron energy smearing value 1
/// sigma down shifted \param[in] era era of the electron measurement e.g.
/// "2018" \param[in] variation name of the variation to be calculated (nominal
/// correction is already applied) \param[in] ES_file name of the json file with
/// the energy scale uncertainties
///
/// \return a dataframe containing the new mask
ROOT::RDF::RNode
PtCorrectionMC(ROOT::RDF::RNode df, const std::string &corrected_pt,
               const std::string &pt, const std::string &eta,
               const std::string &gain, const std::string &ES_sigma_up,
               const std::string &ES_sigma_down, const std::string &era,
               const std::string &variation, const std::string &ES_file) {
    Logger::get("ElectronPtCorrectionMC")
        ->warn("The function without CorrectionManager is deprecated and will "
               "be removed in the future. Please use the function with "
               "CorrectionManager instead.");
    auto evaluator =
        correction::CorrectionSet::from_file(ES_file)->at("UL-EGM_ScaleUnc");
    auto electron_pt_correction_lambda =
        [evaluator, era, variation](const ROOT::RVec<float> &pt_values,
                                    const ROOT::RVec<float> &eta,
                                    const ROOT::RVec<UChar_t> &gain,
                                    const ROOT::RVec<float> &ES_sigma_up,
                                    const ROOT::RVec<float> &ES_sigma_down) {
            ROOT::RVec<float> corrected_pt_values(pt_values.size());
            for (int i = 0; i < pt_values.size(); i++) {
                if (variation == "resolutionUp") {
                    auto dpt = ES_sigma_up.at(i) / std::cosh(eta.at(i));
                    corrected_pt_values[i] = pt_values.at(i) + dpt;
                    Logger::get("ElectronPtCorrectionMC")
                        ->debug("ele pt before {}, ele pt after {}, dpt {}",
                                pt_values.at(i), corrected_pt_values.at(i),
                                dpt);
                } else if (variation == "resolutionDown") {
                    auto dpt = ES_sigma_down.at(i) / std::cosh(eta.at(i));
                    corrected_pt_values[i] = pt_values.at(i) + dpt;
                    Logger::get("ElectronPtCorrectionMC")
                        ->debug("ele pt before {}, ele pt after {}, dpt {}",
                                pt_values.at(i), corrected_pt_values.at(i),
                                dpt);
                } else if (variation == "scaleUp") {
                    Logger::get("ElectronPtCorrectionMC")
                        ->debug("inputs: era {}, eta {}, gain {}", era,
                                eta.at(i), static_cast<int>(gain.at(i)));
                    auto sf =
                        evaluator->evaluate({era, "scaleup", eta.at(i),
                                             static_cast<int>(gain.at(i))});
                    corrected_pt_values[i] = pt_values.at(i) * sf;
                    Logger::get("ElectronPtCorrectionMC")
                        ->debug("ele pt before {}, ele pt after {}, sf {}",
                                pt_values.at(i), corrected_pt_values.at(i), sf);
                } else if (variation == "scaleDown") {
                    Logger::get("ElectronPtCorrectionMC")
                        ->debug("inputs: era {}, eta {}, gain {}", era,
                                eta.at(i), static_cast<int>(gain.at(i)));
                    auto sf =
                        evaluator->evaluate({era, "scaledown", eta.at(i),
                                             static_cast<int>(gain.at(i))});
                    corrected_pt_values[i] = pt_values.at(i) * sf;
                    Logger::get("ElectronPtCorrectionMC")
                        ->debug("ele pt before {}, ele pt after {}, sf {}",
                                pt_values.at(i), corrected_pt_values.at(i), sf);
                } else {
                    corrected_pt_values[i] = pt_values.at(i);
                    Logger::get("ElectronPtCorrectionMC")
                        ->debug("ele pt before {}, ele pt after {}",
                                pt_values.at(i), corrected_pt_values.at(i));
                }
            }
            return corrected_pt_values;
        };
    auto df1 = df.Define(corrected_pt, electron_pt_correction_lambda,
                         {pt, eta, gain, ES_sigma_up, ES_sigma_down});
    return df1;
}
/// Function to cut electrons based on the electron MVA ID
///
/// \param[in] df the input dataframe
/// \param[out] maskname the name of the new mask to be added as column to
/// the dataframe \param[in] nameID name of the ID column in the NanoAOD
///
/// \return a dataframe containing the new mask
ROOT::RDF::RNode CutID(ROOT::RDF::RNode df, const std::string &maskname,
                       const std::string &nameID) {
    auto df1 = df.Define(
        maskname,
        [](const ROOT::RVec<Bool_t> &id) { return (ROOT::RVec<int>)id; },
        {nameID});
    return df1;
}
/// Function to cut electrons based on the cut based electron ID
///
/// \param[in] df the input dataframe
/// \param[out] maskname the name of the new mask to be added as column to
/// the dataframe
/// \param[in] nameID name of the ID column in the NanoAOD
/// \param[in] IDvalue value of the WP the has to be passed
///
/// \return a dataframe containing the new mask
ROOT::RDF::RNode CutCBID(ROOT::RDF::RNode df, const std::string &maskname,
                         const std::string &nameID, const int &IDvalue) {
    auto df1 =
        df.Define(maskname, basefunctions::FilterMinInt(IDvalue), {nameID});
    return df1;
}
<<<<<<< HEAD
/// Function to cut electrons based on failing the cut based electron ID
///
/// \param[in] df the input dataframe
/// \param[out] maskname the name of the new mask to be added as column to
/// the dataframe
/// \param[in] nameID name of the ID column in the NanoAOD
/// \param[in] IDvalue value of the WP the has to be failed
///
/// \return a dataframe containing the new mask
ROOT::RDF::RNode AntiCutCBID(ROOT::RDF::RNode df, const std::string &maskname,
                             const std::string &nameID, const int &IDvalue) {
    auto df1 =
        df.Define(maskname, basefunctions::FilterMaxInt(IDvalue), {nameID});
=======

ROOT::RDF::RNode CutCBIDNoIso(ROOT::RDF::RNode df, const std::string &maskname,
                              const std::string &nameID, const int &IDvalue) {
    
    // decision for each cut represented by 3 bits (0:fail, 1:veto, 2:loose, 3:medium, 4:tight)
    // Electron_vidNestedWPBitmap
    //0 - MinPtCut
    //1 - GsfEleSCEtaMultiRangeCut
    //2 - GsfEleDEtaInSeedCut
    //3 - GsfEleDPhiInCut
    //4 - GsfEleFull5x5SigmaIEtaIEtaCut
    //5 - GsfEleHadronicOverEMEnergyScaledCut
    //6 - GsfEleEInverseMinusPInverseCut
    //7 - GsfEleRelPFIsoScaledCut
    //8 - GsfEleConversionVetoCut
    //9 - GsfEleMissingHitsCut

    auto lambda = [IDvalue](const ROOT::RVec<int> &IDBits) {
        ROOT::RVec<int> mask = (IDBits > -1);  // all true
        for (unsigned idx = 0; idx < IDBits.size(); ++idx) {
            int pass = 1;
            for (int i(0); i<10; i++) {
                if (i==7) continue;
                if ( ((IDBits.at(idx) >> i*3) & 0x7) < IDvalue) pass = 0;
            }
            mask.at(idx) = pass;
        }
        return mask;
    };

    auto df1 = df.Define(maskname, lambda, {nameID});
>>>>>>> e36ef4d2
    return df1;
}

/// Function to cut electrons based on the electron isolation using
/// basefunctions::FilterMax
///
/// \param[in] df the input dataframe
/// \param[in] isolationName name of the isolation column in the NanoAOD
/// \param[out] maskname the name of the new mask to be added as column to
/// the dataframe
/// \param[in] Threshold maximal isolation threshold
///
/// \return a dataframe containing the new mask
ROOT::RDF::RNode CutIsolation(ROOT::RDF::RNode df, const std::string &maskname,
                              const std::string &isolationName,
                              const float &Threshold) {
    auto df1 = df.Define(maskname, basefunctions::FilterMax(Threshold),
                         {isolationName});
    return df1;
}
/// Function to select electrons below an Dxy and Dz threshold, based on the
/// electrons supercluster
///
/// \param[in] df the input dataframe
/// \param[in] eta quantity name of the electron eta column in the NanoAOD
/// \param[in] detasc quantity name of the electron deltaEtaSC column in the
/// NanoAOD
/// \param[in] dxy quantity name of the Dxy column in the NanoAOD
/// \param[in] dz quantity name of the Dz column in the NanoAOD
/// \param[out] maskname the name of the mask to be added as column to the
/// dataframe
/// \param[in] abseta_eb_ee abs(eta) of the EB-EE transition
/// \param[in] max_dxy_eb Threshold maximal Dxy value in the barrel
/// \param[in] max_dz_eb Threshold maximal Dz value in the barrel
/// \param[in] max_dxy_ee hreshold maximal Dxy value in the endcap
/// \param[in] max_dz_ee Threshold maximal Dz value in the endcap
///
/// \return a dataframe containing the new mask
ROOT::RDF::RNode CutIP(ROOT::RDF::RNode df, const std::string &eta,
                       const std::string &detasc, const std::string &dxy,
                       const std::string &dz, const std::string &maskname,
                       const float &abseta_eb_ee, const float &max_dxy_eb,
                       const float &max_dz_eb, const float &max_dxy_ee,
                       const float &max_dz_ee) {
    auto lambda = [abseta_eb_ee, max_dxy_eb, max_dz_eb, max_dxy_ee,
                   max_dz_ee](const ROOT::RVec<float> &eta,
                              const ROOT::RVec<float> &detasc,
                              const ROOT::RVec<float> &dxy,
                              const ROOT::RVec<float> &dz) {
        ROOT::RVec<int> mask = (((abs(eta + detasc) < abseta_eb_ee) &&
                                 (dxy < max_dxy_eb) && (dz < max_dz_eb)) ||
                                ((abs(eta + detasc) >= abseta_eb_ee) &&
                                 (dxy < max_dxy_ee) && (dz < max_dz_ee)));
        return mask;
    };

    auto df1 = df.Define(maskname, lambda, {eta, detasc, dxy, dz});
    return df1;
}

/// Function to veto electrons in the transition region of EB and EE, based on
/// the electrons supercluster
///
/// \param[in] df the input dataframe
/// \param[in] eta quantity name of the electron eta column in the NanoAOD
/// \param[in] detasc quantity name of the electron deltaEtaSC column in the
/// NanoAOD
/// \param[out] maskname the name of the mask to be added as column to
/// the dataframe
/// \param[in] end_eb abs(eta) of the beginning of the transition
/// region
///\param[in] start_ee abs(eta) of the end of the transition region
///
/// \return a dataframe containing the new mask
ROOT::RDF::RNode CutGap(ROOT::RDF::RNode df, const std::string &eta,
                        const std::string &detasc, const std::string &maskname,
                        const float &end_eb, const float &start_ee) {
    auto lambda = [end_eb, start_ee](const ROOT::RVec<float> &eta,
                                     const ROOT::RVec<float> &detasc) {
        ROOT::RVec<int> mask =
            (abs(eta + detasc) < end_eb) || (abs(eta + detasc) > start_ee);
        return mask;
    };

    auto df1 = df.Define(maskname, lambda, {eta, detasc});
    return df1;
}

ROOT::RDF::RNode CutIsolationBarrelEndcap(ROOT::RDF::RNode df, const std::string &maskname,
                              const std::string &etaColumnName,
                              const std::string &ptColumnName,
                              const std::string &isolationName,
                              const float &etaBoundary,
                              const float &threshold0Barrel,
                              const float &threshold1Barrel,
                              const float &threshold0Endcap,
                              const float &threshold1Endcap) {
    auto lambda = [etaBoundary, threshold0Barrel, threshold1Barrel, threshold0Endcap, threshold1Endcap](
        const ROOT::RVec<float> &eta,
        const ROOT::RVec<float> &pt,
        const ROOT::RVec<float> &iso) {
        ROOT::RVec<int> mask =
            (((abs(eta) < etaBoundary)  && (iso < threshold0Barrel + threshold1Barrel/pt)) ||
             ((abs(eta) >= etaBoundary) && (iso < threshold0Endcap + threshold1Endcap/pt)));
        return mask;
    };

    auto df1 = df.Define(maskname, lambda, {etaColumnName, ptColumnName, isolationName});
    return df1;
}

ROOT::RDF::RNode CutHoeBarrelEndcap(ROOT::RDF::RNode df, const std::string &maskname,
                              const std::string &etaColumnName,
                              const std::string &scEColumnName,
                              const std::string &rhoColumnName,
                              const std::string &hoeName,
                              const float &etaBoundary,
                              const float &threshold0Barrel,
                              const float &threshold1Barrel,
                              const float &threshold2Barrel,
                              const float &threshold0Endcap,
                              const float &threshold1Endcap,
                              const float &threshold2Endcap) {
    auto lambda = [etaBoundary, threshold0Barrel, threshold1Barrel, threshold2Barrel, threshold0Endcap, threshold1Endcap, threshold2Endcap](
        const ROOT::RVec<float> &eta,
        const ROOT::RVec<float> &scE,
        const float &rho,
        const ROOT::RVec<float> &hoe) {
        ROOT::RVec<int> mask =
            (((abs(eta) < etaBoundary)  && (hoe < threshold0Barrel + threshold1Barrel/scE + threshold2Barrel*rho/scE)) ||
             ((abs(eta) >= etaBoundary) && (hoe < threshold0Endcap + threshold1Endcap/scE + threshold2Endcap*rho/scE)));
        return mask;
    };

    auto df1 = df.Define(maskname, lambda, {etaColumnName, scEColumnName, rhoColumnName, hoeName});
    return df1;
}

ROOT::RDF::RNode superClusterEnergy(ROOT::RDF::RNode df,
                            const std::string &ptColumnName,
                            const std::string &scEtOverPtColumnName,
                            const std::string &scEtaColumnName,
                            const std::string &outputname) {
    return df.Define(outputname, [](
        const ROOT::RVec<float> &pt,
        const ROOT::RVec<float> &scEtOverPt,
        const ROOT::RVec<float> &scEta
        ) {
            return (scEtOverPt+1)*pt*cosh(scEta);
        },
        {ptColumnName, scEtOverPtColumnName, scEtaColumnName}
    );
}

} // end namespace electron
} // end namespace physicsobject


#endif /* GUARD_PHYSICSOBJECTS_H */<|MERGE_RESOLUTION|>--- conflicted
+++ resolved
@@ -1668,7 +1668,6 @@
         df.Define(maskname, basefunctions::FilterMinInt(IDvalue), {nameID});
     return df1;
 }
-<<<<<<< HEAD
 /// Function to cut electrons based on failing the cut based electron ID
 ///
 /// \param[in] df the input dataframe
@@ -1682,7 +1681,6 @@
                              const std::string &nameID, const int &IDvalue) {
     auto df1 =
         df.Define(maskname, basefunctions::FilterMaxInt(IDvalue), {nameID});
-=======
 
 ROOT::RDF::RNode CutCBIDNoIso(ROOT::RDF::RNode df, const std::string &maskname,
                               const std::string &nameID, const int &IDvalue) {
@@ -1714,7 +1712,6 @@
     };
 
     auto df1 = df.Define(maskname, lambda, {nameID});
->>>>>>> e36ef4d2
     return df1;
 }
 
