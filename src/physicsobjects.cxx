#ifndef GUARD_PHYSICSOBJECTS_H
#define GUARD_PHYSICSOBJECTS_H

#include "../include/RoccoR.hxx"
#include "../include/basefunctions.hxx"
#include "../include/utility/Logger.hxx"
#include "../include/utility/utility.hxx"
#include "ROOT/RDFHelpers.hxx"
#include "ROOT/RDataFrame.hxx"
#include "TRandom3.h"
#include "correction.h"
#include <Math/Vector4D.h>
#include <Math/VectorUtil.h>
#include <iostream>
#include <string>
#include <type_traits>
#include <vector>
/// Namespace containing function to apply cuts on physics objects. The
/// cut results are typically stored within a mask, which is represented by
/// an `ROOT::RVec<int>`.
///    \code
///    In the mask
///    1 --> cut is passed by the object
///    0 --> cut is not passed by the object
///    \endcode
/// multiple cuts can be combined by multiplying masks using
/// physicsobject::CombineMasks.
namespace physicsobject {
/// Function to select objects above a pt threshold, using
/// basefunctions::FilterMin
///
/// \param[in] df the input dataframe
/// \param[in] quantity name of the pt column in the NanoAOD
/// \param[out] maskname the name of the mask to be added as column to the
/// dataframe \param[in] ptThreshold minimal pt value
///
/// \return a dataframe containing the new mask
ROOT::RDF::RNode CutPt(ROOT::RDF::RNode df, const std::string &quantity,
                       const std::string &maskname, const float &ptThreshold) {
    auto df1 =
        df.Define(maskname, basefunctions::FilterMin(ptThreshold), {quantity});
    return df1;
}
/// Function to select objects blow an eta threshold, using
/// basefunctions::FilterAbsMax
///
/// \param[in] df the input dataframe
/// \param[in] quantity name of the eta column in the NanoAOD
/// \param[out] maskname the name of the mask to be added as column to the
/// dataframe \param[in] EtaThreshold maximal eta value
///
/// \return a dataframe containing the new mask
ROOT::RDF::RNode CutEta(ROOT::RDF::RNode df, const std::string &quantity,
                        const std::string &maskname,
                        const float &EtaThreshold) {
    auto df1 = df.Define(maskname, basefunctions::FilterAbsMax(EtaThreshold),
                         {quantity});
    return df1;
}
/// Function to select objects below an Dz threshold, using
/// basefunctions::FilterMax
///
/// \param[in] df the input dataframe
/// \param[in] quantity name of the Dz column in the NanoAOD
/// \param[out] maskname the name of the mask to be added as column to the
/// dataframe \param[in] Threshold maximal Dz value
///
/// \return a dataframe containing the new mask
ROOT::RDF::RNode CutDz(ROOT::RDF::RNode df, const std::string &quantity,
                       const std::string &maskname, const float &Threshold) {
    auto df1 =
        df.Define(maskname, basefunctions::FilterAbsMax(Threshold), {quantity});
    return df1;
}
/// Function to select objects below an Dxy threshold, using
/// basefunctions::FilterMax
///
/// \param[in] df the input dataframe
/// \param[in] quantity name of the Dxy column in the NanoAOD
/// \param[out] maskname the name of the mask to be added as column to the
/// dataframe \param[in] Threshold maximal Dxy value
///
/// \return a dataframe containing the new mask
ROOT::RDF::RNode CutDxy(ROOT::RDF::RNode df, const std::string &quantity,
                        const std::string &maskname, const float &Threshold) {
    auto df1 =
        df.Define(maskname, basefunctions::FilterAbsMax(Threshold), {quantity});
    return df1;
}
/// Function to select objects with eta dependent upper and lower thesholds
/// for a given variable
///
/// \param[in] df the input dataframe
/// \param[out] maskname the name of the mask to be added as column to the
/// \param[in] etaColumnName name of the eta column in the NanoAOD dataframe
/// \param[in] cutVarColumnName name of the variable column to apply the
/// selection in the NanoAOD dataframe
/// \param[in] etaBoundary boundary of absolute eta for the barrel and endcap
/// regions of the detector
/// \param[in] lowerThresholdBarrel lower threshold for the barrel
/// \param[in] upperThresholdBarrel upper threshold for the barrel
/// \param[in] lowerThresholdEndcap lower threshold for the endcap
/// \param[in] upperThresholdEndcap upper threshold for the barrel
///
/// \return a dataframe containing the new mask
ROOT::RDF::RNode CutVariableBarrelEndcap(
    ROOT::RDF::RNode df, const std::string &maskname,
    const std::string &etaColumnName, const std::string &cutVarColumnName,
    const float &etaBoundary, const float &lowerThresholdBarrel,
    const float &upperThresholdBarrel, const float &lowerThresholdEndcap,
    const float &upperThresholdEndcap) {
    auto lambda = [etaBoundary, lowerThresholdBarrel, upperThresholdBarrel,
                   lowerThresholdEndcap,
                   upperThresholdEndcap](const ROOT::RVec<float> &eta,
                                         const ROOT::RVec<float> &variable) {
        ROOT::RVec<int> mask =
            (((abs(eta) < etaBoundary) && (variable >= lowerThresholdBarrel) &&
              (variable < upperThresholdBarrel)) ||
             ((abs(eta) >= etaBoundary) && (variable >= lowerThresholdEndcap) &&
              (variable < upperThresholdEndcap)));
        return mask;
    };

    auto df1 = df.Define(maskname, lambda, {etaColumnName, cutVarColumnName});
    return df1;
}

/// Function to take a mask and create a new one where a particle candidate is
/// set to false
///
/// \param[in] df the input dataframe
/// \param[out] outputmaskname the name of the new mask to be added as column to
/// the dataframe
/// \param[in] inputmaskname the name of the input mask
/// \param[in] dileptonpair name of the column of the dileptonpair
/// \param[in] index index of the particle candidate to be ignored by mask
///
/// \return a dataframe containing the new mask
ROOT::RDF::RNode VetoCandInMask(ROOT::RDF::RNode df,
                                const std::string &outputmaskname,
                                const std::string &inputmaskname,
                                const std::string &dileptonpair,
                                const int index) {
    return df.Define(outputmaskname,
                     [index, inputmaskname](const ROOT::RVec<int> &mask,
                                            const ROOT::RVec<int> &pair) {
                         Logger::get("VetoCandInMask")
                             ->debug("Vetoing the selected candidate (index "
                                     "{}) from the mask {}",
                                     index, inputmaskname);
                         auto newmask = mask;
                         if (pair.at(index) >= 0)
                             newmask.at(pair.at(index)) = 0;
                         return newmask;
                     },
                     {inputmaskname, dileptonpair});
}

/// Function to filter events based on a mask. If the mask contains at least
/// one object, the event is filtered
///
///   \param df the input dataframe
///   \param maskname the name of the column containing the vetomap
///    to be used
///
///   \return a new df with the events filtered
ROOT::RDF::RNode FilterMasks(ROOT::RDF::RNode df, const std::string &maskname) {
    auto df1 = df.Filter(
        [](const ROOT::RVec<Int_t> &mask) {
            auto result = Any(mask);
            return result;
        },
        {maskname});
    return df1;
}

/// Function to generate a veto based on a mask. If the mask contains at least
/// one object, the veto flag is set, meaning that this event contains at least
/// one object matching the requirements of the veto map.
///
/// \code
///  In the veto column
///  1 --> the event contains at least one object matching the veto map
///  0 --> the event does not contain any object matching the veto map
/// \endcode
///
/// \param df the input dataframe
/// \param outputname name of the new quantity containing the veto flags
/// \param vetomap the name of the column containing the vetomap to be used
///
/// \return a new df containing the veto flag column
ROOT::RDF::RNode LeptonVetoFlag(ROOT::RDF::RNode df,
                                const std::string &outputname,
                                const std::string &vetomap) {
    return df.Define(outputname,
                     [](const ROOT::RVec<int> &mask) {
                         return ROOT::VecOps::Nonzero(mask).size() != 0;
                     },
                     {vetomap});
}

/// Function to create a boolian flag based on the number of non-zero masks.
/// The flag is set to true if the number of non-zero masks is zero.
///
/// \param df the input dataframe
/// \param outputname the name of the output column that is created
/// \param vetomap the name of the column containing the input mask to be used
///
/// \return a new df containing the output flag column
ROOT::RDF::RNode IsEmptyFlag(ROOT::RDF::RNode df, const std::string &outputname,
                             const std::string &vetomap) {
    return df.Define(outputname,
                     [](const ROOT::RVec<int> &mask) {
                         return ROOT::VecOps::Nonzero(mask).size() == 0;
                     },
                     {vetomap});
}

/// Function to create a boolian flag based on the number of non-zero masks.
/// The flag is set to true if the number of non-zero masks matches the
/// allowed value provided as an input.
///
/// \param df the input dataframe
/// \param outputname the name of the output column that is created
/// \param map the name of the column containing the input mask to be used
/// \param n the allowed number of non-zero masks
///
/// \return a new df containing the output flag column
ROOT::RDF::RNode CutNFlag(ROOT::RDF::RNode df, const std::string &outputname,
                          const std::string &map, const int &n) {
    return df.Define(outputname,
                     [n](const ROOT::RVec<int> &mask) {
                         return ROOT::VecOps::Nonzero(mask).size() == n;
                     },
                     {map});
}

/// Function to create a column for a vector of indices of objects based on
/// input masks. Indices of objects with non-zero mask are stored in the output
/// column.
///
/// \param[in] df the input dataframe
/// \param[out] outputname the name of the output column that is created
/// \param[in] inputmaskname the name of input masks
///
/// \return a dataframe containing a vector of indices for the selected objects
ROOT::RDF::RNode SelectedObjects(ROOT::RDF::RNode df,
                                 const std::string &outputname,
                                 const std::string &inputmaskname) {
    return df.Define(outputname,
                     [](const ROOT::RVec<int> &mask) {
                         Logger::get("SelectedObjects")
                             ->debug("size = {}",
                                     ROOT::VecOps::Nonzero(mask).size());
                         return static_cast<ROOT::VecOps::RVec<int>>(
                             ROOT::VecOps::Nonzero(mask));
                     },
                     {inputmaskname});
}

/**
 * @brief Function used to veto a particle, if it is overlapping within a given
 * DeltaR value with another particle within a mask. For the particle to test,
 * the lorentz vector is used, for the veto, the mask and all input quantities
 * needed to calculate the lorentz vector are used. Returns true if the particle
 * is vetoed, false if it is not.
 *
 * @param df The input dataframe
 * @param output_flag The name of the veto flag to be added as column to the
 * dataframe
 * @param p4 The name of the Lorentz vector column to be used for the particle
 * to test
 * @param particle_mask The name of the mask to be used for the veto
 * @param particle_pt The name of the pt column to be used for the particles to
 * test against
 * @param particle_eta The name of the eta column to be used for the particles
 * to test against
 * @param particle_phi The name of the phi column to be used for the particles
 * to test against
 * @param particle_mass The name of the mass column to be used for the particles
 * to test against
 * @param dR_cut The maximum dR to be used for the veto
 * @return ROOT::RDF::RNode a dataframe containing the new veto flag
 */

ROOT::RDF::RNode DeltaRParticleVeto(
    ROOT::RDF::RNode df, const std::string &output_flag, const std::string &p4,
    const std::string &particle_mask, const std::string &particle_pt,
    const std::string &particle_eta, const std::string &particle_phi,
    const std::string &particle_mass, const float dR_cut) {
    auto veto_overlapping_particle =
        [dR_cut](const ROOT::Math::PtEtaPhiMVector &p4,
                 const ROOT::RVec<float> &particle_pt,
                 const ROOT::RVec<float> &particle_eta,
                 const ROOT::RVec<float> &particle_phi,
                 const ROOT::RVec<float> &particle_mass,
                 const ROOT::RVec<int> &particle_mask) {
            // for all particles in the mask, check if they overlap with the
            // particle, if so, return true
            ROOT::RVec<int> valid_particle_indices =
                ROOT::VecOps::Nonzero(particle_mask);
            const auto selected_pt =
                ROOT::VecOps::Take(particle_pt, valid_particle_indices);
            const auto selected_eta =
                ROOT::VecOps::Take(particle_eta, valid_particle_indices);
            const auto selected_phi =
                ROOT::VecOps::Take(particle_phi, valid_particle_indices);
            const auto selected_mass =
                ROOT::VecOps::Take(particle_mass, valid_particle_indices);
            auto selected_p4s =
                ROOT::VecOps::Construct<ROOT::Math::PtEtaPhiMVector>(
                    selected_pt, selected_eta, selected_phi, selected_mass);
            for (const auto &p4_test : selected_p4s) {
                if (ROOT::Math::VectorUtil::DeltaR(p4_test, p4) < dR_cut) {
                    return true;
                }
            }
            // if no particle is close enough to the p4, return false
            return false;
        };
    auto df1 = df.Define(output_flag, veto_overlapping_particle,
                         {p4, particle_pt, particle_eta, particle_phi,
                          particle_mass, particle_mask});
    return df1;
}

/// Function to correct object mass in alignment with object pt correction
///
/// \param[in] df the input dataframe
/// \param[out] corrected_mass the name of the corrected masses to be determined
/// \param[in] raw_mass name of the input mass
/// \param[in] raw_pt name of the uncorrected object pts
/// \param[in] corrected_pt name of the corrected object pts
///
/// \return a dataframe containing the modified object masses
ROOT::RDF::RNode ObjectMassCorrectionWithPt(ROOT::RDF::RNode df,
                                            const std::string &corrected_mass,
                                            const std::string &raw_mass,
                                            const std::string &raw_pt,
                                            const std::string &corrected_pt) {
    auto mass_correction_lambda =
        [](const ROOT::RVec<float> &mass_values,
           const ROOT::RVec<float> &pt_values,
           const ROOT::RVec<float> &corrected_pt_values) {
            ROOT::RVec<float> corrected_mass_values(mass_values.size());
            for (int i = 0; i < mass_values.size(); i++) {
                corrected_mass_values[i] = mass_values.at(i) *
                                           corrected_pt_values.at(i) /
                                           pt_values.at(i);
            }
            return corrected_mass_values;
        };
    auto df1 = df.Define(corrected_mass, mass_correction_lambda,
                         {raw_mass, raw_pt, corrected_pt});
    return df1;
}

/// Function to check whether at least one lepton pair is present
///
/// \param[in] df the input dataframe
/// \param[out] output_flag the name of the bool column that is created
/// \param[in] leptons_pt name of the input pt column of the lepton collection
/// \param[in] leptons_eta name of the input eta column of the lepton collection
/// \param[in] leptons_phi name of the input phi column of the lepton collection
/// \param[in] leptons_mass name of the input mass column of the lepton
/// collection
/// \param[in] leptons_charge name of the input charge column of the
/// lepton collection
/// \param[in] leptons_mask name of the input mask column of
/// the lepton collection that marks lepton to be taken into account
/// \param[in] dR_cut minimum required angular distance between the leptons
///
/// \return a dataframe containing the new bool column
ROOT::RDF::RNode CheckForDiLeptonPairs(
    ROOT::RDF::RNode df, const std::string &output_flag,
    const std::string &leptons_pt, const std::string &leptons_eta,
    const std::string &leptons_phi, const std::string &leptons_mass,
    const std::string &leptons_charge, const std::string &leptons_mask,
    const float dR_cut) {
    auto pair_finder_lambda = [dR_cut](const ROOT::RVec<float> &pt_values,
                                       const ROOT::RVec<float> &eta_values,
                                       const ROOT::RVec<float> &phi_values,
                                       const ROOT::RVec<float> &mass_values,
                                       const ROOT::RVec<int> &charge_values,
                                       const ROOT::RVec<int> &mask) {
        const auto valid_lepton_indices = ROOT::VecOps::Nonzero(mask);
        for (auto it1 = valid_lepton_indices.begin();
             it1 != valid_lepton_indices.end(); it1++) {
            for (auto it2 = it1 + 1; it2 != valid_lepton_indices.end(); it2++) {
                if (charge_values.at(*it1) != charge_values.at(*it2)) {
                    auto p4_1 = ROOT::Math::PtEtaPhiMVector(
                        pt_values.at(*it1), eta_values.at(*it1),
                        phi_values.at(*it1), mass_values.at(*it1));
                    auto p4_2 = ROOT::Math::PtEtaPhiMVector(
                        pt_values.at(*it2), eta_values.at(*it2),
                        phi_values.at(*it2), mass_values.at(*it2));
                    if (ROOT::Math::VectorUtil::DeltaR(p4_1, p4_2) >= dR_cut)
                        return true;
                }
            }
        }
        return false;
    };
    auto df1 = df.Define(output_flag, pair_finder_lambda,
                         {leptons_pt, leptons_eta, leptons_phi, leptons_mass,
                          leptons_charge, leptons_mask});
    return df1;
}
/// Function to select objects based on matching a specific integer value
///
/// \param[in] df the input dataframe
/// \param[out] maskname the name of the new mask to be added as column to
/// the dataframe
/// \param[in] nameID name of the ID column in the NanoAOD
/// \param[in] IDvalue value that has to match
///
/// \return a dataframe containing the new mask
ROOT::RDF::RNode SelectInt(ROOT::RDF::RNode df, const std::string &maskname,
                         const std::string &nameID, const int &IDvalue) {
    auto df1 =
        df.Define(maskname, basefunctions::FilterEqualInt(IDvalue), {nameID});
    return df1;
}

/// Muon specific functions
namespace muon {
/// Function to cut on muons based on the muon ID
///
/// \param[in] df the input dataframe
/// \param[out] maskname the name of the new mask to be added as column to the
/// dataframe
/// \param[in] nameID name of the ID column in the NanoAOD
///
/// \return a dataframe containing the new mask
ROOT::RDF::RNode CutID(ROOT::RDF::RNode df, const std::string &maskname,
                       const std::string &nameID) {
    auto df1 = df.Define(
        maskname,
        [](const ROOT::RVec<Bool_t> &id) { return (ROOT::RVec<int>)id; },
        {nameID});
    return df1;
}
/// Function to cut on muons based on the muon isolation using
/// basefunctions::FilterMax
///
/// \param[in] df the input dataframe
/// \param[in] isolationName name of the isolation column in the NanoAOD
/// \param[out] maskname the name of the new mask to be added as column to the
/// dataframe
/// \param[in] Threshold maximal isolation threshold
///
/// \return a dataframe containing the new mask
ROOT::RDF::RNode CutIsolation(ROOT::RDF::RNode df, const std::string &maskname,
                              const std::string &isolationName,
                              const float &Threshold) {
    auto df1 = df.Define(maskname, basefunctions::FilterMax(Threshold),
                         {isolationName});
    return df1;
}
/// Function to cut on muons based on the muon isolation using
/// basefunctions::FilterMin
///
/// \param[in] df the input dataframe
/// \param[in] isolationName name of the isolation column in the NanoAOD
/// \param[out] maskname the name of the new mask to be added as column to the
/// dataframe
/// \param[in] Threshold minimal isolation threshold
///
/// \return a dataframe containing the new mask
ROOT::RDF::RNode AntiCutIsolation(ROOT::RDF::RNode df,
                                  const std::string &maskname,
                                  const std::string &isolationName,
                                  const float &Threshold) {
    auto df1 = df.Define(maskname, basefunctions::FilterMin(Threshold),
                         {isolationName});
    return df1;
}
/// Function to cut on muons based on the muon signature: isTracker or isGlobal
///
/// \param[in] df the input dataframe
/// \param[in] isTracker name of the signature column in the NanoAOD
/// \param[in] isGlobal name of the signature column in the NanoAOD
/// \param[out] maskname the name of the new mask to be added as column to the
/// dataframe
///
/// \return a dataframe containing the new mask
ROOT::RDF::RNode CutIsTrackerOrIsGlobal(ROOT::RDF::RNode df,
                                        const std::string &isTracker,
                                        const std::string &isGlobal,
                                        const std::string &maskname) {
    auto lambda = [](const ROOT::RVec<Bool_t> &tracker,
                     const ROOT::RVec<Bool_t> &global) {
        ROOT::RVec<int> mask = (tracker == 1 || global == 1);
        Logger::get("lep1lep1_lep2::TripleSelectionAlgo")
            ->debug("istracker {}, isglobal {}, mask {}", tracker, global,
                    mask);
        return mask;
    };
    auto df1 = df.Define(maskname, lambda, {isTracker, isGlobal});
    return df1;
}
/// Function to create a column of vector of random numbers between 0 and 1
/// with size of the input object collection
///
/// \param[in] df the input dataframe
/// \param[out] outputname the name of the output column that is created
/// \param[in] objCollection the name of the input object collection
/// \param[in] seed the seed of the random number generator
///
/// \return a dataframe with the new column
ROOT::RDF::RNode GenerateRndmRVec(ROOT::RDF::RNode df,
                                  const std::string &outputname,
                                  const std::string &objCollection, int seed) {
    gRandom->SetSeed(seed);
    auto lambda = [](const ROOT::RVec<int> &objects) {
        const int len = objects.size();
        float rndm[len];
        gRandom->RndmArray(len, rndm);
        ROOT::RVec<float> out = {};
        for (auto &x : rndm) {
            out.push_back(x);
        }
        return out;
    };
    return df.Define(outputname, lambda, {objCollection});
}

/// Function to create a column of Rochester correction applied transverse
/// momentum for data, see https://gitlab.cern.ch/akhukhun/roccor
///
/// \param[in] df the input dataframe
/// \param[out] outputname the name of the output column that is created
/// \param[in] filename the name of Rochester correction file
/// \param[in] position index of the position in the input vector
/// \param[in] objCollection the name of the column containing the input vector
/// \param[in] chargColumn the name of the column containing muon charges
/// \param[in] ptColumn the name of the column containing muon charge values
/// \param[in] etaColumn the name of the column containing muon eta values
/// \param[in] phiColumn the name of the column containing muon phi values
/// \param[in] error_set the error set number
/// \param[in] error_member the error member number
///
/// \return a dataframe with the new column
ROOT::RDF::RNode
applyRoccoRData(ROOT::RDF::RNode df, const std::string &outputname,
                const std::string &filename, const int &position,
                const std::string &objCollection,
                const std::string &chargColumn, const std::string &ptColumn,
                const std::string &etaColumn, const std::string &phiColumn,
                int error_set, int error_member) {
    RoccoR rc(filename);
    auto lambda = [rc, position, error_set,
                   error_member](const ROOT::RVec<int> &objects,
                                 const ROOT::RVec<int> &chargCol,
                                 const ROOT::RVec<float> &ptCol,
                                 const ROOT::RVec<float> &etaCol,
                                 const ROOT::RVec<float> &phiCol) {
        const int index = objects.at(position);
        double pt_rc =
            ptCol.at(index) * rc.kScaleDT(chargCol.at(index), ptCol.at(index),
                                          etaCol.at(index), phiCol.at(index),
                                          error_set, error_member);
        return pt_rc;
    };

    return df.Define(
        outputname, lambda,
        {objCollection, chargColumn, ptColumn, etaColumn, phiColumn});
}

/// Function to create a column of Rochester correction applied transverse
/// momentum for MC, see https://gitlab.cern.ch/akhukhun/roccor
///
/// \param[in] df the input dataframe
/// \param[out] outputname the name of the output column that is created
/// \param[in] filename the name of Rochester correction file
/// \param[in] position index of the position in the input vector
/// \param[in] objCollection the name of the column containing the input vector
/// \param[in] chargColumn the name of the column containing muon charges
/// \param[in] ptColumn the name of the column containing muon charge values
/// \param[in] etaColumn the name of the column containing muon eta values
/// \param[in] phiColumn the name of the column containing muon phi values
/// \param[in] genPtColumn the name of the column containing gen-level
/// transverse momentum value of the target muon \param[in] nTrackerLayersColumn
/// the name of the column containing number of tracker layers values \param[in]
/// rndmColumn the name of the column containing random number generated for
/// each muon \param[in] error_set the error set number \param[in] error_member
/// the error member number
///
/// \return a dataframe with the new column
ROOT::RDF::RNode
applyRoccoRMC(ROOT::RDF::RNode df, const std::string &outputname,
              const std::string &filename, const int &position,
              const std::string &objCollection, const std::string &chargColumn,
              const std::string &ptColumn, const std::string &etaColumn,
              const std::string &phiColumn, const std::string &genPtColumn,
              const std::string &nTrackerLayersColumn,
              const std::string &rndmColumn, int error_set, int error_member) {
    RoccoR rc(filename);
    auto lambda = [rc, position, error_set, error_member](
                      const ROOT::RVec<int> &objects,
                      const ROOT::RVec<int> &chargCol,
                      const ROOT::RVec<float> &ptCol,
                      const ROOT::RVec<float> &etaCol,
                      const ROOT::RVec<float> &phiCol, const float &genPt,
                      const ROOT::RVec<int> &nTrackerLayersCol,
                      const ROOT::RVec<float> &rndmCol) {
        double pt_rc = default_float;
        const int index = objects.at(position);
        if (genPt > 0.) {
            pt_rc = ptCol.at(index) *
                    rc.kSpreadMC(chargCol.at(index), ptCol.at(index),
                                 etaCol.at(index), phiCol.at(index), genPt,
                                 error_set, error_member);
        } else {
            pt_rc = ptCol.at(index) *
                    rc.kSmearMC(chargCol.at(index), ptCol.at(index),
                                etaCol.at(index), phiCol.at(index),
                                nTrackerLayersCol.at(index),
                                rndmCol.at(position), error_set, error_member);
        }

        return pt_rc;
    };

    return df.Define(outputname, lambda,
                     {objCollection, chargColumn, ptColumn, etaColumn,
                      phiColumn, genPtColumn, nTrackerLayersColumn,
                      rndmColumn});
}
} // end namespace muon
/// Tau specific functions
namespace tau {
/// Function to cut on taus based on the tau decay mode
///
/// \param[in] df the input dataframe
/// \param[in] tau_dms name of the column with tau decay modes
/// \param[out] maskname the name of the new mask to be added as column to the
/// dataframe
/// \param[in] SelectedDecayModes a `std::vector<int>` containing the
/// decay modes, that should pass the cut
///
/// \return a dataframe containing the new mask
ROOT::RDF::RNode CutDecayModes(ROOT::RDF::RNode df, const std::string &maskname,
                               const std::string &tau_dms,
                               const std::vector<int> &SelectedDecayModes) {
    auto df1 = df.Define(
        maskname,
        [SelectedDecayModes](const ROOT::RVec<Int_t> &decaymodes) {
            ROOT::RVec<int> mask;
            for (auto n : decaymodes) {
                mask.push_back(int(std::find(SelectedDecayModes.begin(),
                                             SelectedDecayModes.end(),
                                             n) != SelectedDecayModes.end()));
            }
            return mask;
        },
        {tau_dms});
    return df1;
}
/// Function to cut taus based on the tau ID
///
/// \param[in] df the input dataframe
/// \param[out] maskname the name of the new mask to be added as column to the
/// dataframe \param[in] nameID name of the ID column in the NanoAOD \param[in]
/// idxID bitvalue of the WP the has to be passed
///
/// \return a dataframe containing the new mask
ROOT::RDF::RNode CutTauID(ROOT::RDF::RNode df, const std::string &maskname,
                          const std::string &nameID, const int &idxID) {
    auto df1 = df.Define(maskname, basefunctions::FilterID(idxID), {nameID});
    return df1;
}
/// Function to correct e to tau fake pt
///
/// \param[out] corrected_pt name of the corrected tau pt to be calculated
/// \param[in] df the input dataframe
/// \param[in] pt name of the raw tau pt
/// \param[in] eta name of raw tau eta
/// \param[in] decayMode decay mode of the tau
/// \param[in] genMatch column with genmatch values (from prompt e, prompt mu,
/// tau->e, tau->mu, had. tau)
/// \param[in] sf_file:
///     2018:
///     https://cms-nanoaod-integration.web.cern.ch/commonJSONSFs/TAU_tau_Run2_UL/TAU_tau_2018_UL.html
///     2017:
///     https://cms-nanoaod-integration.web.cern.ch/commonJSONSFs/TAU_tau_Run2_UL/TAU_tau_2017_UL.html
///     2016:
///     https://cms-nanoaod-integration.web.cern.ch/commonJSONSFs/TAU_tau_Run2_UL/TAU_tau_2016preVFP_UL.html
///           https://cms-nanoaod-integration.web.cern.ch/commonJSONSFs/TAU_tau_Run2_UL/TAU_tau_2016postVFP_UL.html
/// \param[in] jsonESname name of the tau energy correction in the json file
/// \param[in] idAlgorithm name of the used tau id algorithm
/// \param[in] sf_dm0_b scale factor to be applied to taus with decay mode 0 and
/// eta region barrel
/// \param[in] sf_dm1_b scale factor to be applied to taus
/// with decay mode 1 and eta region barrel
/// \param[in] sf_dm0_e scale factor to
/// be applied to taus with decay mode 0 and eta region endcap
/// \param[in] sf_dm1_e scale factor to be applied to taus with decay mode 1 and
/// eta region endcap name of the tau decay mode quantity
///
/// \return a dataframe containing the new mask
ROOT::RDF::RNode
PtCorrection_eleFake(ROOT::RDF::RNode df, const std::string &corrected_pt,
                     const std::string &pt, const std::string &eta,
                     const std::string &decayMode, const std::string &genMatch,
                     const std::string &sf_file, const std::string &jsonESname,
                     const std::string &idAlgorithm,
                     const std::string &sf_dm0_b, const std::string &sf_dm1_b,
                     const std::string &sf_dm0_e, const std::string &sf_dm1_e) {
    auto evaluator =
        correction::CorrectionSet::from_file(sf_file)->at(jsonESname);
    auto tau_pt_correction_lambda = [evaluator, idAlgorithm, sf_dm0_b, sf_dm1_b,
                                     sf_dm0_e, sf_dm1_e](
                                        const ROOT::RVec<float> &pt_values,
                                        const ROOT::RVec<float> &eta_values,
                                        const ROOT::RVec<int> &decay_modes,
                                        const ROOT::RVec<UChar_t> &genmatch) {
        ROOT::RVec<float> corrected_pt_values(pt_values.size());
        for (int i = 0; i < pt_values.size(); i++) {
            if (genmatch.at(i) == 1 || genmatch.at(i) == 3) {
                // only considering wanted tau decay modes
                if (decay_modes.at(i) == 0 &&
                    std::abs(eta_values.at(i)) <= 1.5) {
                    auto sf = evaluator->evaluate(
                        {pt_values.at(i), std::abs(eta_values.at(i)),
                         decay_modes.at(i), static_cast<int>(genmatch.at(i)),
                         idAlgorithm, sf_dm0_b});
                    corrected_pt_values[i] = pt_values.at(i) * sf;
                } else if (decay_modes.at(i) == 0 &&
                           std::abs(eta_values.at(i)) > 1.5 &&
                           std::abs(eta_values.at(i)) <= 2.5) {
                    auto sf = evaluator->evaluate(
                        {pt_values.at(i), std::abs(eta_values.at(i)),
                         decay_modes.at(i), static_cast<int>(genmatch.at(i)),
                         idAlgorithm, sf_dm0_e});
                    corrected_pt_values[i] = pt_values.at(i) * sf;
                } else if (decay_modes.at(i) == 1 &&
                           std::abs(eta_values.at(i)) <= 1.5) {
                    auto sf = evaluator->evaluate(
                        {pt_values.at(i), std::abs(eta_values.at(i)),
                         decay_modes.at(i), static_cast<int>(genmatch.at(i)),
                         idAlgorithm, sf_dm1_b});
                    corrected_pt_values[i] = pt_values.at(i) * sf;
                } else if (decay_modes.at(i) == 1 &&
                           std::abs(eta_values.at(i)) > 1.5 &&
                           std::abs(eta_values.at(i)) <= 2.5) {
                    auto sf = evaluator->evaluate(
                        {pt_values.at(i), std::abs(eta_values.at(i)),
                         decay_modes.at(i), static_cast<int>(genmatch.at(i)),
                         idAlgorithm, sf_dm1_e});
                    corrected_pt_values[i] = pt_values.at(i) * sf;
                }
            } else {
                corrected_pt_values[i] = pt_values.at(i);
            }
            Logger::get("ptcorrection ele fake")
                ->debug("tau pt before {}, tau pt after {}", pt_values.at(i),
                        corrected_pt_values.at(i));
        }
        return corrected_pt_values;
    };
    auto df1 = df.Define(corrected_pt, tau_pt_correction_lambda,
                         {pt, eta, decayMode, genMatch});
    return df1;
}
/// Function to correct mu to tau fake pt
///
/// \param[out] corrected_pt name of the corrected tau pt to be calculated
/// \param[in] df the input dataframe
/// \param[in] pt name of the raw tau pt
/// \param[in] eta name of raw tau eta
/// \param[in] decayMode decay mode of the tau
/// \param[in] genMatch column with genmatch values (from prompt e, prompt mu,
/// tau->e, tau->mu, had. tau) \param[in] sf_file:
///     2018:
///     https://cms-nanoaod-integration.web.cern.ch/commonJSONSFs/TAU_tau_Run2_UL/TAU_tau_2018_UL.html
///     2017:
///     https://cms-nanoaod-integration.web.cern.ch/commonJSONSFs/TAU_tau_Run2_UL/TAU_tau_2017_UL.html
///     2016:
///     https://cms-nanoaod-integration.web.cern.ch/commonJSONSFs/TAU_tau_Run2_UL/TAU_tau_2016preVFP_UL.html
///           https://cms-nanoaod-integration.web.cern.ch/commonJSONSFs/TAU_tau_Run2_UL/TAU_tau_2016postVFP_UL.html
/// \param[in] jsonESname name of the tau energy correction in the json file
/// \param[in] idAlgorithm name of the used tau id algorithm
/// \param[in] sf_es scale factor to be applied to taus faked by muons
/// name of the tau decay mode quantity
///
/// \return a dataframe containing the new mask
ROOT::RDF::RNode
PtCorrection_muFake(ROOT::RDF::RNode df, const std::string &corrected_pt,
                    const std::string &pt, const std::string &eta,
                    const std::string &decayMode, const std::string &genMatch,
                    const std::string &sf_file, const std::string &jsonESname,
                    const std::string &idAlgorithm, const std::string &sf_es) {
    auto evaluator =
        correction::CorrectionSet::from_file(sf_file)->at(jsonESname);
    auto tau_pt_correction_lambda =
        [evaluator, idAlgorithm, sf_es](const ROOT::RVec<float> &pt_values,
                                        const ROOT::RVec<float> &eta_values,
                                        const ROOT::RVec<int> &decay_modes,
                                        const ROOT::RVec<UChar_t> &genmatch) {
            ROOT::RVec<float> corrected_pt_values(pt_values.size());
            for (int i = 0; i < pt_values.size(); i++) {
                if (genmatch.at(i) == 2 || genmatch.at(i) == 4) {
                    // only considering wanted tau decay modes
                    auto sf = evaluator->evaluate(
                        {pt_values.at(i), std::abs(eta_values.at(i)),
                         decay_modes.at(i), static_cast<int>(genmatch.at(i)),
                         idAlgorithm, sf_es});
                    corrected_pt_values[i] = pt_values.at(i) * sf;
                } else {
                    corrected_pt_values[i] = pt_values.at(i);
                }
                if (genmatch.at(i) == 2 || genmatch.at(i) == 4) {
                    Logger::get("mu fake")->debug(
                        "tau pt before {}, tau pt after {}", pt_values.at(i),
                        corrected_pt_values.at(i));
                }
            }
            return corrected_pt_values;
        };
    auto df1 = df.Define(corrected_pt, tau_pt_correction_lambda,
                         {pt, eta, decayMode, genMatch});
    return df1;
}
/// Function to correct tau pt
///
/// \param[in] df the input dataframe
/// \param[out] corrected_pt name of the corrected tau pt to be calculated
/// \param[in] pt name of the raw tau pt
/// \param[in] decayMode decay mode of the tau
/// \param[in] sf_dm0 scale factor to be applied to taus with decay mode 0
/// \param[in] sf_dm1 scale factor to be applied to other 1 prong taus
/// \param[in] sf_dm10 scale factor to be applied to taus with decay mode 10
/// \param[in] sf_dm11 scale factor to be applied to other 3 prong taus
/// name of the tau decay mode quantity
///
/// \return a dataframe containing the new mask
ROOT::RDF::RNode
PtCorrection_byValue(ROOT::RDF::RNode df, const std::string &corrected_pt,
                     const std::string &pt, const std::string &decayMode,
                     const float &sf_dm0, const float &sf_dm1,
                     const float &sf_dm10, const float &sf_dm11) {
    auto tau_pt_correction_lambda =
        [sf_dm0, sf_dm1, sf_dm10, sf_dm11](const ROOT::RVec<float> &pt_values,
                                           const ROOT::RVec<int> &decay_modes) {
            ROOT::RVec<float> corrected_pt_values(pt_values.size());
            for (int i = 0; i < pt_values.size(); i++) {
                if (decay_modes.at(i) == 0)
                    corrected_pt_values[i] = pt_values.at(i) * sf_dm0;
                else if (decay_modes.at(i) > 0 && decay_modes.at(i) < 5)
                    corrected_pt_values[i] = pt_values.at(i) * sf_dm1;
                else if (decay_modes.at(i) == 10)
                    corrected_pt_values[i] = pt_values.at(i) * sf_dm10;
                else if (decay_modes.at(i) > 10 && decay_modes.at(i) < 15)
                    corrected_pt_values[i] = pt_values.at(i) * sf_dm11;
                else
                    corrected_pt_values[i] = pt_values.at(i);
            }
            return corrected_pt_values;
        };
    auto df1 =
        df.Define(corrected_pt, tau_pt_correction_lambda, {pt, decayMode});
    return df1;
}
/// Function to correct tau pt with correctionlib
///
/// \param[in] df the input dataframe
/// \param[out] corrected_pt name of the corrected tau pt to be calculated
/// \param[in] pt name of the raw tau pt
/// \param[in] eta name of raw tau eta
/// \param[in] decayMode decay mode of the tau
/// \param[in] genMatch column with genmatch values (from prompt e, prompt mu,
/// tau->e, tau->mu, had. tau) \param[in] sf_file:
///     2018:
///     https://cms-nanoaod-integration.web.cern.ch/commonJSONSFs/TAU_tau_Run2_UL/TAU_tau_2018_UL.html
///     2017:
///     https://cms-nanoaod-integration.web.cern.ch/commonJSONSFs/TAU_tau_Run2_UL/TAU_tau_2017_UL.html
///     2016:
///     https://cms-nanoaod-integration.web.cern.ch/commonJSONSFs/TAU_tau_Run2_UL/TAU_tau_2016preVFP_UL.html
///           https://cms-nanoaod-integration.web.cern.ch/commonJSONSFs/TAU_tau_Run2_UL/TAU_tau_2016postVFP_UL.html
/// \param[in] jsonESname name of the tau energy correction in the json file
/// \param[in] idAlgorithm name of the used tau id algorithm
/// \param[in] DM0 variation decay mode 0
/// \param[in] DM1 variation decay mode 1
/// \param[in] DM10 variation decay mode 10
/// \param[in] DM11 variation decay mode 11
/// DM values: "nom","up","down"
///
/// \return a dataframe containing the new mask
ROOT::RDF::RNode
PtCorrection_genTau(ROOT::RDF::RNode df, const std::string &corrected_pt,
                    const std::string &pt, const std::string &eta,
                    const std::string &decayMode, const std::string &genMatch,
                    const std::string &sf_file, const std::string &jsonESname,
                    const std::string &idAlgorithm, const std::string &DM0,
                    const std::string &DM1, const std::string &DM10,
                    const std::string &DM11) {
    auto evaluator =
        correction::CorrectionSet::from_file(sf_file)->at(jsonESname);
    auto tau_pt_correction_lambda = [evaluator, idAlgorithm, DM0, DM1, DM10,
                                     DM11](
                                        const ROOT::RVec<float> &pt_values,
                                        const ROOT::RVec<float> &eta_values,
                                        const ROOT::RVec<int> &decay_modes,
                                        const ROOT::RVec<UChar_t> &genmatch) {
        ROOT::RVec<float> corrected_pt_values(pt_values.size());
        for (int i = 0; i < pt_values.size(); i++) {
            if (genmatch.at(i) == 5) {
                // only considering wanted tau decay modes
                if (decay_modes.at(i) == 0) {
                    auto sf = evaluator->evaluate(
                        {pt_values.at(i), std::abs(eta_values.at(i)),
                         decay_modes.at(i), static_cast<int>(genmatch.at(i)),
                         idAlgorithm, DM0});
                    corrected_pt_values[i] = pt_values.at(i) * sf;
                } else if (decay_modes.at(i) == 1) {
                    auto sf = evaluator->evaluate(
                        {pt_values.at(i), std::abs(eta_values.at(i)),
                         decay_modes.at(i), static_cast<int>(genmatch.at(i)),
                         idAlgorithm, DM1});
                    corrected_pt_values[i] = pt_values.at(i) * sf;
                } else if (decay_modes.at(i) == 10) {
                    auto sf = evaluator->evaluate(
                        {pt_values.at(i), std::abs(eta_values.at(i)),
                         decay_modes.at(i), static_cast<int>(genmatch.at(i)),
                         idAlgorithm, DM10});
                    corrected_pt_values[i] = pt_values.at(i) * sf;
                } else if (decay_modes.at(i) == 11) {
                    auto sf = evaluator->evaluate(
                        {pt_values.at(i), std::abs(eta_values.at(i)),
                         decay_modes.at(i), static_cast<int>(genmatch.at(i)),
                         idAlgorithm, DM11});
                    corrected_pt_values[i] = pt_values.at(i) * sf;
                }
            } else {
                corrected_pt_values[i] = pt_values.at(i);
            }
            Logger::get("tauEnergyCorrection")
                ->debug("tau pt before {}, tau pt after {}, decaymode {}",
                        pt_values.at(i), corrected_pt_values.at(i),
                        decay_modes.at(i));
        }
        return corrected_pt_values;
    };
    auto df1 = df.Define(corrected_pt, tau_pt_correction_lambda,
                         {pt, eta, decayMode, genMatch});
    return df1;
}
} // end namespace tau

namespace electron {
/// Function to correct electron pt
///
/// \param[in] df the input dataframe
/// \param[out] corrected_pt name of the corrected electron pt to be calculated
/// \param[in] pt name of the raw electron pt
/// \param[in] eta the name of the raw electron eta
/// \param[in] sf_barrel scale factor to be applied to electrons in the barrel
/// \param[in] sf_endcap scale factor to be applied to electrons in the endcap
///
/// \return a dataframe containing the new mask
ROOT::RDF::RNode
PtCorrection_byValue(ROOT::RDF::RNode df, const std::string &corrected_pt,
                     const std::string &pt, const std::string &eta,
                     const float &sf_barrel, const float &sf_endcap) {
    auto electron_pt_correction_lambda =
        [sf_barrel, sf_endcap](const ROOT::RVec<float> &pt_values,
                               const ROOT::RVec<float> &eta) {
            ROOT::RVec<float> corrected_pt_values(pt_values.size());
            for (int i = 0; i < pt_values.size(); i++) {
                if (abs(eta.at(i)) <= 1.479) {
                    corrected_pt_values[i] = pt_values.at(i) * sf_barrel;
                } else if (abs(eta.at(i)) > 1.479) {
                    corrected_pt_values[i] = pt_values.at(i) * sf_endcap;
                } else {
                    corrected_pt_values[i] = pt_values.at(i);
                }
            }
            return corrected_pt_values;
        };
    auto df1 =
        df.Define(corrected_pt, electron_pt_correction_lambda, {pt, eta});
    return df1;
}
/// Function to correct electron pt, based on correctionlib file
///
/// \param[in] df the input dataframe
/// \param[out] corrected_pt name of the corrected tau pt to be calculated
/// \param[in] pt name of the raw tau pt
/// \param[in] eta name of raw tau eta
/// \param[in] sf_barrel scale factor to be applied to electrons in the barrel
/// \param[in] sf_endcap scale factor to be applied to electrons in the endcap
/// \param[in] sf_file:
/// \param[in] jsonESname name of the tau energy correction in the json file
///
/// \return a dataframe containing the new mask
ROOT::RDF::RNode
PtCorrection(ROOT::RDF::RNode df, const std::string &corrected_pt,
                    const std::string &pt, const std::string &eta,
                    const std::string &sf_barrel, const std::string &sf_endcap,
                    const std::string &sf_file, const std::string &jsonESname) {
    auto evaluator =
        correction::CorrectionSet::from_file(sf_file)->at(jsonESname);
    auto electron_pt_correction_lambda =
        [evaluator, sf_barrel, sf_endcap](const ROOT::RVec<float> &pt_values,
                                        const ROOT::RVec<float> &eta) {
            ROOT::RVec<float> corrected_pt_values(pt_values.size());
            for (int i = 0; i < pt_values.size(); i++) {
                if (abs(eta.at(i)) <= 1.479) {
                    auto sf = evaluator->evaluate(
                        {"barrel", sf_barrel});
                    corrected_pt_values[i] = pt_values.at(i) * sf;
                    Logger::get("eleEnergyCorrection")
                ->debug("barrel: ele pt before {}, ele pt after {}, sf {}",
                        pt_values.at(i), corrected_pt_values.at(i),
                        sf);
                } else if (abs(eta.at(i)) > 1.479) {
                    auto sf = evaluator->evaluate(
                        {"endcap", sf_endcap});
                    corrected_pt_values[i] = pt_values.at(i) * sf;
                    Logger::get("eleEnergyCorrection")
                ->debug("endcap: ele pt before {}, ele pt after {}, sf {}",
                        pt_values.at(i), corrected_pt_values.at(i),
                        sf);
                } else {
                    corrected_pt_values[i] = pt_values.at(i);
                }
            }
            return corrected_pt_values;
        };
    auto df1 = df.Define(corrected_pt, electron_pt_correction_lambda, {pt, eta});
    return df1;
}
/// Function to calculate uncertainties for electron pt correction. The electron energy correction 
/// is already applied in nanoAOD and in general there are branches in nanoAOD with the energy shifts 
/// for scale and resolution, but due to a bug the scale shifts are all 0 and have to be calculated from 
/// a json file.
/// Information taken from https://cms-talk.web.cern.ch/t/electron-scale-smear-variables-in-nanoaod/20210 
/// and https://twiki.cern.ch/twiki/bin/view/CMS/EgammaSFJSON
///
/// \param[in] df the input dataframe
/// \param[out] corrected_pt name of the corrected electron pt to be calculated
/// \param[in] pt name of the electron pt
/// \param[in] eta name of electron eta
/// \param[in] gain name of electron seedGain
/// \param[in] ES_sigma_up name of electron energy smearing value 1 sigma up shifted
/// \param[in] ES_sigma_down name of electron energy smearing value 1 sigma down shifted
/// \param[in] era era of the electron measurement e.g. "2018"
/// \param[in] variation name of the variation to be calculated (nominal correction is already applied)
<<<<<<< HEAD
/// \param[in] ES_patch_file name of the json file with the energy scale uncertainties
=======
/// \param[in] ES_file name of the json file with the energy scale uncertainties
>>>>>>> 78bd1764
///
/// \return a dataframe containing the new mask
ROOT::RDF::RNode
PtCorrectionMC(ROOT::RDF::RNode df, const std::string &corrected_pt,
                    const std::string &pt, const std::string &eta,
                    const std::string &gain, const std::string &ES_sigma_up,
                    const std::string &ES_sigma_down, const std::string &era,
<<<<<<< HEAD
                    const std::string &variation, const std::string &ES_patch_file) {
    auto evaluator =
        correction::CorrectionSet::from_file(ES_patch_file)->at("UL-EGM_ScaleUnc");
=======
                    const std::string &variation, const std::string &ES_file) {
    auto evaluator =
        correction::CorrectionSet::from_file(ES_file)->at("UL-EGM_ScaleUnc");
>>>>>>> 78bd1764
    auto electron_pt_correction_lambda =
        [evaluator, era, variation](const ROOT::RVec<float> &pt_values,
                                    const ROOT::RVec<float> &eta, const ROOT::RVec<UChar_t> &gain,
                                    const ROOT::RVec<float> &ES_sigma_up, const ROOT::RVec<float> &ES_sigma_down) {
            ROOT::RVec<float> corrected_pt_values(pt_values.size());
            for (int i = 0; i < pt_values.size(); i++) {
                if (variation == "resolutionUp") {
                    auto dpt = ES_sigma_up.at(i) / std::cosh(eta.at(i));
                    corrected_pt_values[i] = pt_values.at(i) + dpt;
                    Logger::get("eleEnergyCorrection")
                    ->debug("ele pt before {}, ele pt after {}, dpt {}",
                        pt_values.at(i), corrected_pt_values.at(i), dpt);
                } else if (variation == "resolutionDown") {
                    auto dpt = ES_sigma_down.at(i) / std::cosh(eta.at(i));
                    corrected_pt_values[i] = pt_values.at(i) + dpt;
                    Logger::get("eleEnergyCorrection")
                    ->debug("ele pt before {}, ele pt after {}, dpt {}",
                        pt_values.at(i), corrected_pt_values.at(i), dpt);
                } else if (variation == "scaleUp") {
                    Logger::get("eleEnergyCorrection")
                    ->debug("inputs: era {}, eta {}, gain {}",
                        era, eta.at(i), static_cast<int>(gain.at(i)));
                    auto sf = evaluator->evaluate({era, "scaleup", eta.at(i), static_cast<int>(gain.at(i))});
                    corrected_pt_values[i] = pt_values.at(i) * sf;
                    Logger::get("eleEnergyCorrection")
                    ->debug("ele pt before {}, ele pt after {}, sf {}",
                        pt_values.at(i), corrected_pt_values.at(i), sf);
                } else if (variation == "scaleDown") {
                    Logger::get("eleEnergyCorrection")
                    ->debug("inputs: era {}, eta {}, gain {}",
                        era, eta.at(i), static_cast<int>(gain.at(i)));
                    auto sf = evaluator->evaluate({era, "scaledown", eta.at(i), static_cast<int>(gain.at(i))});
                    corrected_pt_values[i] = pt_values.at(i) * sf;
                    Logger::get("eleEnergyCorrection")
                    ->debug("ele pt before {}, ele pt after {}, sf {}",
                        pt_values.at(i), corrected_pt_values.at(i), sf);
                } else {
                    corrected_pt_values[i] = pt_values.at(i);
                    Logger::get("eleEnergyCorrection")
                    ->debug("ele pt before {}, ele pt after {}",
                        pt_values.at(i), corrected_pt_values.at(i));
                }
            }
            return corrected_pt_values;
        };
    auto df1 = df.Define(corrected_pt, electron_pt_correction_lambda, {pt, eta, gain, ES_sigma_up, ES_sigma_down});
    return df1;
}
/// Function to cut electrons based on the electron MVA ID
///
/// \param[in] df the input dataframe
/// \param[out] maskname the name of the new mask to be added as column to
/// the dataframe \param[in] nameID name of the ID column in the NanoAOD
///
/// \return a dataframe containing the new mask
ROOT::RDF::RNode CutID(ROOT::RDF::RNode df, const std::string &maskname,
                       const std::string &nameID) {
    auto df1 = df.Define(
        maskname,
        [](const ROOT::RVec<Bool_t> &id) { return (ROOT::RVec<int>)id; },
        {nameID});
    return df1;
}
/// Function to cut electrons based on the cut based electron ID
///
/// \param[in] df the input dataframe
/// \param[out] maskname the name of the new mask to be added as column to
/// the dataframe
/// \param[in] nameID name of the ID column in the NanoAOD
/// \param[in] IDvalue value of the WP the has to be passed
///
/// \return a dataframe containing the new mask
ROOT::RDF::RNode CutCBID(ROOT::RDF::RNode df, const std::string &maskname,
                         const std::string &nameID, const int &IDvalue) {
    auto df1 =
        df.Define(maskname, basefunctions::FilterMinInt(IDvalue), {nameID});
    return df1;
}
/// Function to cut electrons based on failing the cut based electron ID
///
/// \param[in] df the input dataframe
/// \param[out] maskname the name of the new mask to be added as column to
/// the dataframe
/// \param[in] nameID name of the ID column in the NanoAOD
/// \param[in] IDvalue value of the WP the has to be failed
///
/// \return a dataframe containing the new mask
ROOT::RDF::RNode AntiCutCBID(ROOT::RDF::RNode df, const std::string &maskname,
                             const std::string &nameID, const int &IDvalue) {
    auto df1 =
        df.Define(maskname, basefunctions::FilterMaxInt(IDvalue), {nameID});
    return df1;
}

/// Function to cut electrons based on the electron isolation using
/// basefunctions::FilterMax
///
/// \param[in] df the input dataframe
/// \param[in] isolationName name of the isolation column in the NanoAOD
/// \param[out] maskname the name of the new mask to be added as column to
/// the dataframe
/// \param[in] Threshold maximal isolation threshold
///
/// \return a dataframe containing the new mask
ROOT::RDF::RNode CutIsolation(ROOT::RDF::RNode df, const std::string &maskname,
                              const std::string &isolationName,
                              const float &Threshold) {
    auto df1 = df.Define(maskname, basefunctions::FilterMax(Threshold),
                         {isolationName});
    return df1;
}
/// Function to select electrons below an Dxy and Dz threshold, based on the
/// electrons supercluster
///
/// \param[in] df the input dataframe
/// \param[in] eta quantity name of the electron eta column in the NanoAOD
/// \param[in] detasc quantity name of the electron deltaEtaSC column in the
/// NanoAOD
/// \param[in] dxy quantity name of the Dxy column in the NanoAOD
/// \param[in] dz quantity name of the Dz column in the NanoAOD
/// \param[out] maskname the name of the mask to be added as column to the
/// dataframe
/// \param[in] abseta_eb_ee abs(eta) of the EB-EE transition
/// \param[in] max_dxy_eb Threshold maximal Dxy value in the barrel
/// \param[in] max_dz_eb Threshold maximal Dz value in the barrel
/// \param[in] max_dxy_ee hreshold maximal Dxy value in the endcap
/// \param[in] max_dz_ee Threshold maximal Dz value in the endcap
///
/// \return a dataframe containing the new mask
ROOT::RDF::RNode CutIP(ROOT::RDF::RNode df, const std::string &eta,
                       const std::string &detasc, const std::string &dxy,
                       const std::string &dz, const std::string &maskname,
                       const float &abseta_eb_ee, const float &max_dxy_eb,
                       const float &max_dz_eb, const float &max_dxy_ee,
                       const float &max_dz_ee) {
    auto lambda = [abseta_eb_ee, max_dxy_eb, max_dz_eb, max_dxy_ee,
                   max_dz_ee](const ROOT::RVec<float> &eta,
                              const ROOT::RVec<float> &detasc,
                              const ROOT::RVec<float> &dxy,
                              const ROOT::RVec<float> &dz) {
        ROOT::RVec<int> mask = (((abs(eta + detasc) < abseta_eb_ee) &&
                                 (dxy < max_dxy_eb) && (dz < max_dz_eb)) ||
                                ((abs(eta + detasc) >= abseta_eb_ee) &&
                                 (dxy < max_dxy_ee) && (dz < max_dz_ee)));
        return mask;
    };

    auto df1 = df.Define(maskname, lambda, {eta, detasc, dxy, dz});
    return df1;
}

/// Function to veto electrons in the transition region of EB and EE, based on
/// the electrons supercluster
///
/// \param[in] df the input dataframe
/// \param[in] eta quantity name of the electron eta column in the NanoAOD
/// \param[in] detasc quantity name of the electron deltaEtaSC column in the
/// NanoAOD
/// \param[out] maskname the name of the mask to be added as column to
/// the dataframe
/// \param[in] end_eb abs(eta) of the beginning of the transition
/// region
///\param[in] start_ee abs(eta) of the end of the transition region
///
/// \return a dataframe containing the new mask
ROOT::RDF::RNode CutGap(ROOT::RDF::RNode df, const std::string &eta,
                        const std::string &detasc, const std::string &maskname,
                        const float &end_eb, const float &start_ee) {
    auto lambda = [end_eb, start_ee](const ROOT::RVec<float> &eta,
                                     const ROOT::RVec<float> &detasc) {
        ROOT::RVec<int> mask =
            (abs(eta + detasc) < end_eb) || (abs(eta + detasc) > start_ee);
        return mask;
    };

    auto df1 = df.Define(maskname, lambda, {eta, detasc});
    return df1;
}

} // end namespace electron

} // namespace physicsobject
#endif /* GUARD_PHYSICSOBJECTS_H */<|MERGE_RESOLUTION|>--- conflicted
+++ resolved
@@ -1048,11 +1048,7 @@
 /// \param[in] ES_sigma_down name of electron energy smearing value 1 sigma down shifted
 /// \param[in] era era of the electron measurement e.g. "2018"
 /// \param[in] variation name of the variation to be calculated (nominal correction is already applied)
-<<<<<<< HEAD
-/// \param[in] ES_patch_file name of the json file with the energy scale uncertainties
-=======
 /// \param[in] ES_file name of the json file with the energy scale uncertainties
->>>>>>> 78bd1764
 ///
 /// \return a dataframe containing the new mask
 ROOT::RDF::RNode
@@ -1060,15 +1056,9 @@
                     const std::string &pt, const std::string &eta,
                     const std::string &gain, const std::string &ES_sigma_up,
                     const std::string &ES_sigma_down, const std::string &era,
-<<<<<<< HEAD
-                    const std::string &variation, const std::string &ES_patch_file) {
-    auto evaluator =
-        correction::CorrectionSet::from_file(ES_patch_file)->at("UL-EGM_ScaleUnc");
-=======
                     const std::string &variation, const std::string &ES_file) {
     auto evaluator =
         correction::CorrectionSet::from_file(ES_file)->at("UL-EGM_ScaleUnc");
->>>>>>> 78bd1764
     auto electron_pt_correction_lambda =
         [evaluator, era, variation](const ROOT::RVec<float> &pt_values,
                                     const ROOT::RVec<float> &eta, const ROOT::RVec<UChar_t> &gain,
