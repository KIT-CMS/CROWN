--- conflicted
+++ resolved
@@ -140,13 +140,6 @@
 class RemoveProducer(ProducerRule):
     def operate(self, item, item_list):
         try:
-<<<<<<< HEAD
-            item_list.remove(item)
-        except ValueError:
-            log.warning("Error when applying {} ".format(self))
-            log.warning("Cannot remove {} from {}".format(item, item_list))
-            pass
-=======
             log.debug("RemoveProducer: Removing {} from list".format(item))
             item_list.remove(item)
         except ValueError:
@@ -164,7 +157,6 @@
                     )
                 )
                 raise Exception
->>>>>>> 562716ad
 
 
 # Modifier class that can append producers to lists
