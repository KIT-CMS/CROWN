cmake_minimum_required(VERSION 3.20)
# Unset some cached variables
unset(CMAKE_BUILD_TYPE CACHE)
unset(CMAKE_CXX_FLAGS_RELEASE CACHE)

# include cmake modules
list(APPEND CMAKE_MODULE_PATH "${CMAKE_CURRENT_SOURCE_DIR}/cmake")
# parse args
include(ParseArguments)

# Set the default install directory to the build directory
set(CMAKE_INSTALL_PREFIX
    ${CMAKE_BINARY_DIR}
    CACHE STRING "Set default install prefix to the build directory")
message(STATUS "Creating Project")
# Create the project
project(CROWN CXX)
<<<<<<< HEAD
message(STATUS "Finding Packages")
# Find ROOT and print details
find_package(ROOT 6.28 REQUIRED COMPONENTS ROOTVecOps ROOTDataFrame RooFit GenVector ROOTTMVASofieParser PyMVA)
# add OpenMP and MPI
find_package(OpenMP)
find_package(MPI)
# add nlohmann json
find_package(nlohmann_json)

# Find Python 3
find_package(Python 3.9 REQUIRED COMPONENTS Interpreter)

# Find ONNXRuntime
# first check if we have an LCG stack via LCG_VERSION environment variable
if (DEFINED ENV{LCG_VERSION})
string(REPLACE ":" ";" RUNTIME_PATH "$ENV{LD_LIBRARY_PATH}")
    message(STATUS "Found LCG stack, using it to find ONNXRuntime")
    find_library(ONNX_RUNTIME_LIB_PATH
        NAMES onnxruntime
        HINTS ${RUNTIME_PATH}
    )
    if (ONNX_RUNTIME_LIB_PATH)
        # get the real path of the library to find the include directory
        get_filename_component(ONNX_RUNTIME_LIB_PATH ${ONNX_RUNTIME_LIB_PATH} REALPATH)
        get_filename_component(ONNX_RUNTIME_INCLUDE_PATH ${ONNX_RUNTIME_LIB_PATH}/../../include REALPATH)
        message(STATUS "ONNXRuntime include path: ${ONNX_RUNTIME_INCLUDE_PATH}")
        include_directories("${ONNX_RUNTIME_INCLUDE_PATH}/core/session")
    endif()

    message(STATUS "ONNXRuntime library path: ${ONNX_RUNTIME_LIB_PATH}")
else()
    message(STATUS "No LCG stack found, not adding ONNXRuntime")
endif()

message(STATUS "")
message(STATUS "Found ROOT with following settings:")
message(STATUS "  Version: ${ROOT_VERSION}")
message(STATUS "  ROOT executable: ${ROOT_EXECUTABLE}")
message(STATUS "  Include directories: ${ROOT_INCLUDE_DIRS}")
message(STATUS "  Compiler flags: ${ROOT_CXX_FLAGS}")
message(STATUS "")

# Add ROOT flags to compile options, e.g. we have to use the same C++ standard
# Note that the flags from the build type, e.g. CMAKE_CXX_FLAGS_RELEASE, are
# automatically appended. You can check this during build time by enabling
# the verbose make output with "VERBOSE=1 make".
set(CMAKE_CXX_FLAGS "${CMAKE_CXX_FLAGS} ${ROOT_CXX_FLAGS}")

# Use -fconcepts with g++ to silence following warning:
# warning: use of 'auto' in parameter declaration only available with '-fconcepts
if (CMAKE_CXX_COMPILER_ID STREQUAL GNU)
    message(STATUS "Attach -fconcepts to the compiler flags to silence warnings.")
    set(CMAKE_CXX_FLAGS "${CMAKE_CXX_FLAGS} -fconcepts")
endif()

# Find the C++ standard from ROOT and set it as the standard of this project
# We require the C++ standard 17 or 20 and don't want to fall back to lower versions.
set(CMAKE_CXX_STANDARD_REQUIRED ON)
if (${ROOT_CXX_FLAGS} MATCHES "\\-std\\=c\\+\\+17")
    message(STATUS "Set c++17 as the C++ standard.")
    set(CMAKE_CXX_STANDARD 17)
elseif (${ROOT_CXX_FLAGS} MATCHES "\\-std\\=c\\+\\+20")
    message(STATUS "Set c++20 as the C++ standard.")
    set(CMAKE_CXX_STANDARD 20)
elseif (${ROOT_CXX_FLAGS} MATCHES "\\-std\\=c\\+\\+14")
    message(STATUS "c++14 found, setting c++17 as the C++ standard.")
    set(CMAKE_CXX_STANDARD 17)
else ()
    message(FATAL_ERROR "The standard c++17 or higher is required but not found in the ROOT flags: ${ROOT_CXX_FLAGS}")
endif()

message(STATUS "Including spdlog.")
# Build the logging library
include(ExternalProject)
ExternalProject_Add(spdlog
    PREFIX          spdlog
    GIT_REPOSITORY  https://github.com/gabime/spdlog.git
    GIT_SHALLOW     1
    GIT_TAG         v1.8.5
    CMAKE_ARGS      -DCMAKE_CXX_STANDARD=${CMAKE_CXX_STANDARD}
                    -DCMAKE_BUILD_TYPE=Release
                    -DCMAKE_INSTALL_PREFIX=${CMAKE_BINARY_DIR}
                    -DCMAKE_CXX_FLAGS=-fpic
    LOG_DOWNLOAD 1 LOG_CONFIGURE 1 LOG_BUILD 1 LOG_INSTALL 1
    BUILD_BYPRODUCTS ${CMAKE_INSTALL_PREFIX}/lib64/libspdlog.a
    BUILD_BYPRODUCTS ${CMAKE_INSTALL_PREFIX}/lib/libspdlog.a
)

message(STATUS "Configuring spdlog.")
# Make an imported target out of the build logging library
add_library(logging STATIC IMPORTED)
file(MAKE_DIRECTORY "${CMAKE_BINARY_DIR}/include") # required because the include dir must be existent for INTERFACE_INCLUDE_DIRECTORIES
include(GNUInstallDirs) # required to populate CMAKE_INSTALL_LIBDIR with lib or lib64 required for the destination of libspdlog.a
set_target_properties(logging PROPERTIES
    IMPORTED_LOCATION "${CMAKE_BINARY_DIR}/${CMAKE_INSTALL_LIBDIR}/libspdlog.a"
    INTERFACE_INCLUDE_DIRECTORIES "${CMAKE_BINARY_DIR}/include")
add_dependencies(logging spdlog) # enforces to build spdlog before making the imported target
=======
>>>>>>> 6f567cb2

# Print settings of the executable
string(TOUPPER ${CMAKE_BUILD_TYPE} CMAKE_BUILD_TYPE_UPPER)
message(STATUS "")
message(STATUS "The executable is configured with following flags:")
message(STATUS "  Build type: ${CMAKE_BUILD_TYPE}")
message(STATUS "  C++ compiler: ${CMAKE_CXX_COMPILER}")
message(STATUS "  Base compiler flags: ${CMAKE_CXX_FLAGS}")
message(
  STATUS
    "  Compiler flags from build type: ${CMAKE_CXX_FLAGS_${CMAKE_BUILD_TYPE_UPPER}}"
)
message(STATUS "")

<<<<<<< HEAD
# detect virtualenv and set Pip args accordingly
if(DEFINED ENV{VIRTUAL_ENV} OR DEFINED ENV{CONDA_PREFIX})
  set(_pip_args)
else()
  set(_pip_args "--user")
endif()

function(find_python_package PYPINAME NAME MIN_VERSION)
    execute_process(COMMAND "${Python_EXECUTABLE}" "-c" "import ${NAME}; print(${NAME}.__version__)"
                    RESULT_VARIABLE PACKAGE_NOT_FOUND
                    OUTPUT_VARIABLE PACKAGE_VERSION
                    OUTPUT_STRIP_TRAILING_WHITESPACE)
    if(${PACKAGE_NOT_FOUND} EQUAL 1)
        execute_process(COMMAND ${Python_EXECUTABLE} -m pip install ${PYPINAME} ${_pip_args})
        execute_process(COMMAND "${Python_EXECUTABLE}" "-c" "import ${NAME}; print(${NAME}.__version__)"
                    RESULT_VARIABLE PACKAGE_NOT_FOUND
                    OUTPUT_VARIABLE PACKAGE_VERSION
                    OUTPUT_STRIP_TRAILING_WHITESPACE)
        if(${PACKAGE_NOT_FOUND} EQUAL 1)
            message(FATAL_ERROR "Failed to import ${PYPINAME} or get version.")
        endif()
    endif()
    if(PACKAGE_VERSION VERSION_LESS MIN_VERSION)
        message(FATAL_ERROR "The version of Python package ${PYPINAME} is too old (found ${PACKAGE_VERSION}, require at least ${MIN_VERSION}).")
    endif()
    message(STATUS "Found Python package ${PYPINAME} (require ${MIN_VERSION}, found ${PACKAGE_VERSION})")
endfunction()

function(install_correctionlib)
    execute_process(COMMAND "${Python_EXECUTABLE}" "-c" "import correctionlib; print(correctionlib.__version__)"
                    RESULT_VARIABLE PACKAGE_NOT_FOUND
                    OUTPUT_VARIABLE PACKAGE_VERSION
                    OUTPUT_STRIP_TRAILING_WHITESPACE)
    if(${PACKAGE_NOT_FOUND} EQUAL 1)
        execute_process(COMMAND ${Python_EXECUTABLE} -m pip install ${_pip_args} git+https://github.com/cms-nanoAOD/correctionlib.git)
    endif()
    message(STATUS "Found correctionlib !")
endfunction()

# Adding correctionlib for scale factor evaluation
# for now the official pip package has some problem
# in the future "find_python_package(correctionlib correctionlib X.X)" should hopefully work
install_correctionlib()
message(STATUS "Setting up correctionlib ...")
execute_process(COMMAND correction config --cmake
    OUTPUT_VARIABLE CORRECTION_LIB_ARGS
    OUTPUT_STRIP_TRAILING_WHITESPACE)
string(REPLACE -Dcorrectionlib_DIR= "" CORRECTIONLIBPATH ${CORRECTION_LIB_ARGS})
# if correctionlib comes from cvmfs, change the correctionlibpath accordingly
if (${CORRECTIONLIBPATH} MATCHES "^/cvmfs/")
    message(STATUS "Setting up correctionlib from cvmfs ...")
    set(USING_CVMFS TRUE)
    find_package(correctionlib)
    find_library(CORRECTION_LIB_PATH correctionlib)
else()
    message(STATUS "Setting up correctionlib from local setup ...")
    set(USING_CVMFS FALSE)
    find_package(correctionlib REQUIRED PATHS ${CORRECTIONLIBPATH})
    set(CORRECTION_LIB_PATH "${CORRECTIONLIBPATH}/../lib/libcorrectionlib.so")
endif()
set(THREADS_PREFER_PTHREAD_FLAG ON)
find_package(Threads)
find_package(ZLIB)
set(CMAKE_INSTALL_RPATH_USE_LINK_PATH TRUE)
message(STATUS "Correctionlib library path: ${CORRECTION_LIB_PATH}")

if (NOT DEFINED INSTALLDIR)
    message(STATUS "No -DINSTALLDIR specified, using default: ${CMAKE_CURRENT_BINARY_DIR}/bin")
    set(INSTALLDIR ${CMAKE_CURRENT_BINARY_DIR}/bin)
endif()
set(GENERATE_CPP_OUTPUT_DIRECTORY ${CMAKE_CURRENT_BINARY_DIR})


# build a shared lib from all CROWN functions
include_directories(${CMAKE_SOURCE_DIR}/src)
include_directories(${CMAKE_SOURCE_DIR}/include)
file(GLOB SOURCES_1 ${CMAKE_SOURCE_DIR}/src/*.cxx)
file(GLOB SOURCES_2
    ${CMAKE_SOURCE_DIR}/src/utility/*.cxx
    ${CMAKE_SOURCE_DIR}/src/RecoilCorrections/*.cxx
    ${CMAKE_SOURCE_DIR}/src/SVFit/*.cxx
    ${CMAKE_SOURCE_DIR}/src/HHKinFit/*.cxx)
set(SOURCES ${SOURCES_1} ${SOURCES_2})


if(BUILD_CROWNLIB_ONLY)
    message(STATUS "Building only the CROWNLIB library")
    add_library(CROWNLIB SHARED ${SOURCES})
    target_include_directories(CROWNLIB PRIVATE ${CMAKE_SOURCE_DIR} ${ROOT_INCLUDE_DIRS})
    target_link_libraries(CROWNLIB ROOT::ROOTVecOps ROOT::ROOTDataFrame ROOT::RooFit ROOT::GenVector ROOT::PyMVA ROOT::ROOTTMVASofieParser logging correctionlib nlohmann_json::nlohmann_json ${ONNX_RUNTIME_LIB_PATH})
    install(TARGETS CROWNLIB DESTINATION ${INSTALLDIR}/lib )
    return()
endif()
# check if CROWNLIB is already installed
find_library(CROWNLIB_FOUND CROWNLIB HINTS ${INSTALLDIR}/lib ${CMAKE_CURRENT_BINARY_DIR} ${CMAKE_CURRENT_BINARY_DIR}/lib)
if(NOT CROWNLIB_FOUND OR REBUILD_CROWN_LIB)
    message(STATUS "CROWNLIB not found, building it")
    # CROWNLIB not found, build it
    add_library(CROWNLIB SHARED ${SOURCES})
    target_include_directories(CROWNLIB PRIVATE ${CMAKE_SOURCE_DIR} ${ROOT_INCLUDE_DIRS})
    target_link_libraries(CROWNLIB ROOT::ROOTVecOps ROOT::ROOTDataFrame ROOT::RooFit ROOT::GenVector ROOT::PyMVA ROOT::ROOTTMVASofieParser logging correctionlib nlohmann_json::nlohmann_json ${ONNX_RUNTIME_LIB_PATH})
    install(TARGETS CROWNLIB DESTINATION ${INSTALLDIR}/lib)
else()
    message(STATUS "Found CROWNLIB in ${CROWNLIB_FOUND}")
    install(FILES ${CROWNLIB_FOUND} DESTINATION ${INSTALLDIR}/lib)
    link_directories(${INSTALLDIR}/lib ${CMAKE_CURRENT_BINARY_DIR} ${CMAKE_CURRENT_BINARY_DIR}/lib)
=======
message(STATUS "Finding Packages")
# add the different dependencies
include(AddBaseDependencies)
include(AddRoot)
include(AddLogging)
include(AddCorrectionlib)
include(AddOnnxruntime)
include(ConfigurePython)

# installdir
if(NOT DEFINED INSTALLDIR)
  message(
    STATUS
      "No -DINSTALLDIR specified, using default: ${CMAKE_CURRENT_BINARY_DIR}/bin"
  )
  set(INSTALLDIR ${CMAKE_CURRENT_BINARY_DIR}/bin)
endif()
set(GENERATE_CPP_OUTPUT_DIRECTORY ${CMAKE_CURRENT_BINARY_DIR})

# crownlib setup
include(ConfigureCrownlib)
if (BUILD_CROWNLIB_ONLY)
  # exit if only crownlib is being built
  return()
>>>>>>> 6f567cb2
endif()
# run the code generation
include(CodeGeneration)

<<<<<<< HEAD
# Generate the C++ code
if (FRIENDS)
    set(GENERATE_CPP_INPUT_TEMPLATE "${CMAKE_SOURCE_DIR}/code_generation/analysis_template_friends.cxx")
else()
    set(GENERATE_CPP_INPUT_TEMPLATE "${CMAKE_SOURCE_DIR}/code_generation/analysis_template.cxx")
endif()
set(GENERATE_CPP_SUBSET_TEMPLATE "${CMAKE_SOURCE_DIR}/code_generation/subset_template.cxx")

message(STATUS "")
message(STATUS "Generate C++ code with following settings:")
message(STATUS "  Output directory: ${GENERATE_CPP_OUTPUT_DIRECTORY}")
message(STATUS "  Install directory: ${INSTALLDIR}")
message(STATUS "  Template: ${GENERATE_CPP_INPUT_TEMPLATE}")
message(STATUS "  Subset template: ${GENERATE_CPP_SUBSET_TEMPLATE}")
message(STATUS "  Analysis: ${ANALYSIS}")
message(STATUS "  Config: ${CONFIG}")
message(STATUS "  Channels: ${SCOPES}")
message(STATUS "  Shifts: ${SHIFTS}")
message(STATUS "  Samples: ${SAMPLES}")
message(STATUS "  Eras: ${ERAS}")
message(STATUS "")

file(MAKE_DIRECTORY ${GENERATE_CPP_OUTPUT_DIRECTORY})
# loop over all samples and eras and generate code for each one of them
foreach (ERA IN LISTS ERAS)
    foreach (SAMPLE IN LISTS SAMPLES)
        execute_process(
            COMMAND ${Python_EXECUTABLE} ${CMAKE_SOURCE_DIR}/generate.py --template ${GENERATE_CPP_INPUT_TEMPLATE} --subset-template ${GENERATE_CPP_SUBSET_TEMPLATE} --output ${GENERATE_CPP_OUTPUT_DIRECTORY} --analysis ${ANALYSIS} --config ${CONFIG} --scopes ${SCOPES} --shifts ${SHIFTS} --sample ${SAMPLE} --era ${ERA} --threads ${THREADS} --debug ${DEBUG_PARSED} --friends ${FRIENDS} --quantities-map ${QUANTITIESMAP} RESULT_VARIABLE ret)
        if(ret EQUAL "1")
            message( FATAL_ERROR "Code Generation Failed - Exiting !")
        endif()
    endforeach()
endforeach()


set(GENERATE_CPP_OUTPUT_FILELIST "${GENERATE_CPP_OUTPUT_DIRECTORY}/files.txt")
if(NOT EXISTS ${GENERATE_CPP_OUTPUT_FILELIST})
    message(FATAL_ERROR "List of generated C++ files in ${GENERATE_CPP_OUTPUT_FILELIST} does not exist.")
endif()


# Iterate over files from output filelist and add build and install targets
FILE(READ ${GENERATE_CPP_OUTPUT_FILELIST} FILELIST)
STRING(REGEX REPLACE "\n" ";" FILELIST ${FILELIST})
set(TARGET_NAMES "")
# copy all correction files into the install location
install(DIRECTORY data/ DESTINATION ${INSTALLDIR}/data)
if (PAYLOADS)
    install(DIRECTORY ${CMAKE_SOURCE_DIR}/analysis_configurations/${ANALYSIS}/payloads DESTINATION ${INSTALLDIR})
endif()

# also copy inish script needed for job tarball
install(FILES init.sh DESTINATION ${INSTALLDIR})
foreach(FILENAME ${FILELIST})
    # STRING(REGEX REPLACE ".cxx" "" TARGET_NAME ${FILENAME})
    cmake_path(GET FILENAME RELATIVE_PART RELATIVE_PATH)
    cmake_path(GET FILENAME FILENAME TARGET_FILENAMENAME)
    STRING(REGEX REPLACE ".cxx" "" TARGET_NAME ${TARGET_FILENAMENAME})
    STRING(REGEX REPLACE "/${TARGET_FILENAMENAME}" "" GENERATED_CODEBASE ${RELATIVE_PATH})

    list(APPEND TARGET_NAMES ${TARGET_NAME})
    set(FULL_PATH "${GENERATE_CPP_OUTPUT_DIRECTORY}/${FILENAME}")

    # Add build target
    message(STATUS "Add build target for file ${FILENAME}.")

    # message(STATUS "FULL_PATH: ${FULL_PATH} / TARGET_NAME: ${TARGET_NAME}")
    # message(STATUS "Adding header files from ${GENERATE_CPP_OUTPUT_DIRECTORY}/${GENERATED_CODEBASE}/include/*")
    file(GLOB GENERATED_HEADERS LIST_DIRECTORIES true "${GENERATE_CPP_OUTPUT_DIRECTORY}/${GENERATED_CODEBASE}/include/*")
    file(GLOB GENERATED_CXX_FILES "${GENERATE_CPP_OUTPUT_DIRECTORY}/${GENERATED_CODEBASE}/src/*/*.cxx")
    # message(STATUS "GENERATED_HEADERS ${GENERATED_HEADERS}")
    add_executable(${TARGET_NAME} ${FULL_PATH} ${GENERATED_CXX_FILES})
    # Adds a pre-build event to the Target copying the correctionlib.so file into the /lib folder in the install directory
    target_include_directories(${TARGET_NAME} PRIVATE ${CMAKE_SOURCE_DIR} ${ROOT_INCLUDE_DIRS} $ORIGIN/lib/ lib/)
    target_link_libraries(${TARGET_NAME} ROOT::ROOTVecOps ROOT::ROOTDataFrame ROOT::RooFit ROOT::GenVector ROOT::PyMVA ROOT::ROOTTMVASofieParser logging correctionlib nlohmann_json::nlohmann_json CROWNLIB ${ONNX_RUNTIME_LIB_PATH})
    add_custom_command(TARGET ${TARGET_NAME} PRE_BUILD
    COMMAND ${CMAKE_COMMAND} -E copy_if_different
        "${CORRECTION_LIB_PATH}"
        ${INSTALLDIR}/lib/libcorrectionlib.so)
    # Find shared libraries next to the executable in the /lib folder
    set_target_properties(${TARGET_NAME} PROPERTIES
        BUILD_WITH_INSTALL_RPATH FALSE
        LINK_FLAGS "-Wl,-rpath,$ORIGIN/lib")
    # Add install target, basically just copying the executable around relative to CMAKE_INSTALL_PREFIX
    install(TARGETS ${TARGET_NAME} DESTINATION ${INSTALLDIR})
    install(CODE "execute_process(COMMAND ${CMAKE_SOURCE_DIR}/checks/get-diff.sh ${CMAKE_SOURCE_DIR} ${ANALYSIS} ${INSTALLDIR}/diff )")

endforeach()
=======
# run the build
include(Build)
>>>>>>> 6f567cb2

# tests Include tests
enable_testing()
add_subdirectory(tests)<|MERGE_RESOLUTION|>--- conflicted
+++ resolved
@@ -15,106 +15,6 @@
 message(STATUS "Creating Project")
 # Create the project
 project(CROWN CXX)
-<<<<<<< HEAD
-message(STATUS "Finding Packages")
-# Find ROOT and print details
-find_package(ROOT 6.28 REQUIRED COMPONENTS ROOTVecOps ROOTDataFrame RooFit GenVector ROOTTMVASofieParser PyMVA)
-# add OpenMP and MPI
-find_package(OpenMP)
-find_package(MPI)
-# add nlohmann json
-find_package(nlohmann_json)
-
-# Find Python 3
-find_package(Python 3.9 REQUIRED COMPONENTS Interpreter)
-
-# Find ONNXRuntime
-# first check if we have an LCG stack via LCG_VERSION environment variable
-if (DEFINED ENV{LCG_VERSION})
-string(REPLACE ":" ";" RUNTIME_PATH "$ENV{LD_LIBRARY_PATH}")
-    message(STATUS "Found LCG stack, using it to find ONNXRuntime")
-    find_library(ONNX_RUNTIME_LIB_PATH
-        NAMES onnxruntime
-        HINTS ${RUNTIME_PATH}
-    )
-    if (ONNX_RUNTIME_LIB_PATH)
-        # get the real path of the library to find the include directory
-        get_filename_component(ONNX_RUNTIME_LIB_PATH ${ONNX_RUNTIME_LIB_PATH} REALPATH)
-        get_filename_component(ONNX_RUNTIME_INCLUDE_PATH ${ONNX_RUNTIME_LIB_PATH}/../../include REALPATH)
-        message(STATUS "ONNXRuntime include path: ${ONNX_RUNTIME_INCLUDE_PATH}")
-        include_directories("${ONNX_RUNTIME_INCLUDE_PATH}/core/session")
-    endif()
-
-    message(STATUS "ONNXRuntime library path: ${ONNX_RUNTIME_LIB_PATH}")
-else()
-    message(STATUS "No LCG stack found, not adding ONNXRuntime")
-endif()
-
-message(STATUS "")
-message(STATUS "Found ROOT with following settings:")
-message(STATUS "  Version: ${ROOT_VERSION}")
-message(STATUS "  ROOT executable: ${ROOT_EXECUTABLE}")
-message(STATUS "  Include directories: ${ROOT_INCLUDE_DIRS}")
-message(STATUS "  Compiler flags: ${ROOT_CXX_FLAGS}")
-message(STATUS "")
-
-# Add ROOT flags to compile options, e.g. we have to use the same C++ standard
-# Note that the flags from the build type, e.g. CMAKE_CXX_FLAGS_RELEASE, are
-# automatically appended. You can check this during build time by enabling
-# the verbose make output with "VERBOSE=1 make".
-set(CMAKE_CXX_FLAGS "${CMAKE_CXX_FLAGS} ${ROOT_CXX_FLAGS}")
-
-# Use -fconcepts with g++ to silence following warning:
-# warning: use of 'auto' in parameter declaration only available with '-fconcepts
-if (CMAKE_CXX_COMPILER_ID STREQUAL GNU)
-    message(STATUS "Attach -fconcepts to the compiler flags to silence warnings.")
-    set(CMAKE_CXX_FLAGS "${CMAKE_CXX_FLAGS} -fconcepts")
-endif()
-
-# Find the C++ standard from ROOT and set it as the standard of this project
-# We require the C++ standard 17 or 20 and don't want to fall back to lower versions.
-set(CMAKE_CXX_STANDARD_REQUIRED ON)
-if (${ROOT_CXX_FLAGS} MATCHES "\\-std\\=c\\+\\+17")
-    message(STATUS "Set c++17 as the C++ standard.")
-    set(CMAKE_CXX_STANDARD 17)
-elseif (${ROOT_CXX_FLAGS} MATCHES "\\-std\\=c\\+\\+20")
-    message(STATUS "Set c++20 as the C++ standard.")
-    set(CMAKE_CXX_STANDARD 20)
-elseif (${ROOT_CXX_FLAGS} MATCHES "\\-std\\=c\\+\\+14")
-    message(STATUS "c++14 found, setting c++17 as the C++ standard.")
-    set(CMAKE_CXX_STANDARD 17)
-else ()
-    message(FATAL_ERROR "The standard c++17 or higher is required but not found in the ROOT flags: ${ROOT_CXX_FLAGS}")
-endif()
-
-message(STATUS "Including spdlog.")
-# Build the logging library
-include(ExternalProject)
-ExternalProject_Add(spdlog
-    PREFIX          spdlog
-    GIT_REPOSITORY  https://github.com/gabime/spdlog.git
-    GIT_SHALLOW     1
-    GIT_TAG         v1.8.5
-    CMAKE_ARGS      -DCMAKE_CXX_STANDARD=${CMAKE_CXX_STANDARD}
-                    -DCMAKE_BUILD_TYPE=Release
-                    -DCMAKE_INSTALL_PREFIX=${CMAKE_BINARY_DIR}
-                    -DCMAKE_CXX_FLAGS=-fpic
-    LOG_DOWNLOAD 1 LOG_CONFIGURE 1 LOG_BUILD 1 LOG_INSTALL 1
-    BUILD_BYPRODUCTS ${CMAKE_INSTALL_PREFIX}/lib64/libspdlog.a
-    BUILD_BYPRODUCTS ${CMAKE_INSTALL_PREFIX}/lib/libspdlog.a
-)
-
-message(STATUS "Configuring spdlog.")
-# Make an imported target out of the build logging library
-add_library(logging STATIC IMPORTED)
-file(MAKE_DIRECTORY "${CMAKE_BINARY_DIR}/include") # required because the include dir must be existent for INTERFACE_INCLUDE_DIRECTORIES
-include(GNUInstallDirs) # required to populate CMAKE_INSTALL_LIBDIR with lib or lib64 required for the destination of libspdlog.a
-set_target_properties(logging PROPERTIES
-    IMPORTED_LOCATION "${CMAKE_BINARY_DIR}/${CMAKE_INSTALL_LIBDIR}/libspdlog.a"
-    INTERFACE_INCLUDE_DIRECTORIES "${CMAKE_BINARY_DIR}/include")
-add_dependencies(logging spdlog) # enforces to build spdlog before making the imported target
-=======
->>>>>>> 6f567cb2
 
 # Print settings of the executable
 string(TOUPPER ${CMAKE_BUILD_TYPE} CMAKE_BUILD_TYPE_UPPER)
@@ -129,114 +29,6 @@
 )
 message(STATUS "")
 
-<<<<<<< HEAD
-# detect virtualenv and set Pip args accordingly
-if(DEFINED ENV{VIRTUAL_ENV} OR DEFINED ENV{CONDA_PREFIX})
-  set(_pip_args)
-else()
-  set(_pip_args "--user")
-endif()
-
-function(find_python_package PYPINAME NAME MIN_VERSION)
-    execute_process(COMMAND "${Python_EXECUTABLE}" "-c" "import ${NAME}; print(${NAME}.__version__)"
-                    RESULT_VARIABLE PACKAGE_NOT_FOUND
-                    OUTPUT_VARIABLE PACKAGE_VERSION
-                    OUTPUT_STRIP_TRAILING_WHITESPACE)
-    if(${PACKAGE_NOT_FOUND} EQUAL 1)
-        execute_process(COMMAND ${Python_EXECUTABLE} -m pip install ${PYPINAME} ${_pip_args})
-        execute_process(COMMAND "${Python_EXECUTABLE}" "-c" "import ${NAME}; print(${NAME}.__version__)"
-                    RESULT_VARIABLE PACKAGE_NOT_FOUND
-                    OUTPUT_VARIABLE PACKAGE_VERSION
-                    OUTPUT_STRIP_TRAILING_WHITESPACE)
-        if(${PACKAGE_NOT_FOUND} EQUAL 1)
-            message(FATAL_ERROR "Failed to import ${PYPINAME} or get version.")
-        endif()
-    endif()
-    if(PACKAGE_VERSION VERSION_LESS MIN_VERSION)
-        message(FATAL_ERROR "The version of Python package ${PYPINAME} is too old (found ${PACKAGE_VERSION}, require at least ${MIN_VERSION}).")
-    endif()
-    message(STATUS "Found Python package ${PYPINAME} (require ${MIN_VERSION}, found ${PACKAGE_VERSION})")
-endfunction()
-
-function(install_correctionlib)
-    execute_process(COMMAND "${Python_EXECUTABLE}" "-c" "import correctionlib; print(correctionlib.__version__)"
-                    RESULT_VARIABLE PACKAGE_NOT_FOUND
-                    OUTPUT_VARIABLE PACKAGE_VERSION
-                    OUTPUT_STRIP_TRAILING_WHITESPACE)
-    if(${PACKAGE_NOT_FOUND} EQUAL 1)
-        execute_process(COMMAND ${Python_EXECUTABLE} -m pip install ${_pip_args} git+https://github.com/cms-nanoAOD/correctionlib.git)
-    endif()
-    message(STATUS "Found correctionlib !")
-endfunction()
-
-# Adding correctionlib for scale factor evaluation
-# for now the official pip package has some problem
-# in the future "find_python_package(correctionlib correctionlib X.X)" should hopefully work
-install_correctionlib()
-message(STATUS "Setting up correctionlib ...")
-execute_process(COMMAND correction config --cmake
-    OUTPUT_VARIABLE CORRECTION_LIB_ARGS
-    OUTPUT_STRIP_TRAILING_WHITESPACE)
-string(REPLACE -Dcorrectionlib_DIR= "" CORRECTIONLIBPATH ${CORRECTION_LIB_ARGS})
-# if correctionlib comes from cvmfs, change the correctionlibpath accordingly
-if (${CORRECTIONLIBPATH} MATCHES "^/cvmfs/")
-    message(STATUS "Setting up correctionlib from cvmfs ...")
-    set(USING_CVMFS TRUE)
-    find_package(correctionlib)
-    find_library(CORRECTION_LIB_PATH correctionlib)
-else()
-    message(STATUS "Setting up correctionlib from local setup ...")
-    set(USING_CVMFS FALSE)
-    find_package(correctionlib REQUIRED PATHS ${CORRECTIONLIBPATH})
-    set(CORRECTION_LIB_PATH "${CORRECTIONLIBPATH}/../lib/libcorrectionlib.so")
-endif()
-set(THREADS_PREFER_PTHREAD_FLAG ON)
-find_package(Threads)
-find_package(ZLIB)
-set(CMAKE_INSTALL_RPATH_USE_LINK_PATH TRUE)
-message(STATUS "Correctionlib library path: ${CORRECTION_LIB_PATH}")
-
-if (NOT DEFINED INSTALLDIR)
-    message(STATUS "No -DINSTALLDIR specified, using default: ${CMAKE_CURRENT_BINARY_DIR}/bin")
-    set(INSTALLDIR ${CMAKE_CURRENT_BINARY_DIR}/bin)
-endif()
-set(GENERATE_CPP_OUTPUT_DIRECTORY ${CMAKE_CURRENT_BINARY_DIR})
-
-
-# build a shared lib from all CROWN functions
-include_directories(${CMAKE_SOURCE_DIR}/src)
-include_directories(${CMAKE_SOURCE_DIR}/include)
-file(GLOB SOURCES_1 ${CMAKE_SOURCE_DIR}/src/*.cxx)
-file(GLOB SOURCES_2
-    ${CMAKE_SOURCE_DIR}/src/utility/*.cxx
-    ${CMAKE_SOURCE_DIR}/src/RecoilCorrections/*.cxx
-    ${CMAKE_SOURCE_DIR}/src/SVFit/*.cxx
-    ${CMAKE_SOURCE_DIR}/src/HHKinFit/*.cxx)
-set(SOURCES ${SOURCES_1} ${SOURCES_2})
-
-
-if(BUILD_CROWNLIB_ONLY)
-    message(STATUS "Building only the CROWNLIB library")
-    add_library(CROWNLIB SHARED ${SOURCES})
-    target_include_directories(CROWNLIB PRIVATE ${CMAKE_SOURCE_DIR} ${ROOT_INCLUDE_DIRS})
-    target_link_libraries(CROWNLIB ROOT::ROOTVecOps ROOT::ROOTDataFrame ROOT::RooFit ROOT::GenVector ROOT::PyMVA ROOT::ROOTTMVASofieParser logging correctionlib nlohmann_json::nlohmann_json ${ONNX_RUNTIME_LIB_PATH})
-    install(TARGETS CROWNLIB DESTINATION ${INSTALLDIR}/lib )
-    return()
-endif()
-# check if CROWNLIB is already installed
-find_library(CROWNLIB_FOUND CROWNLIB HINTS ${INSTALLDIR}/lib ${CMAKE_CURRENT_BINARY_DIR} ${CMAKE_CURRENT_BINARY_DIR}/lib)
-if(NOT CROWNLIB_FOUND OR REBUILD_CROWN_LIB)
-    message(STATUS "CROWNLIB not found, building it")
-    # CROWNLIB not found, build it
-    add_library(CROWNLIB SHARED ${SOURCES})
-    target_include_directories(CROWNLIB PRIVATE ${CMAKE_SOURCE_DIR} ${ROOT_INCLUDE_DIRS})
-    target_link_libraries(CROWNLIB ROOT::ROOTVecOps ROOT::ROOTDataFrame ROOT::RooFit ROOT::GenVector ROOT::PyMVA ROOT::ROOTTMVASofieParser logging correctionlib nlohmann_json::nlohmann_json ${ONNX_RUNTIME_LIB_PATH})
-    install(TARGETS CROWNLIB DESTINATION ${INSTALLDIR}/lib)
-else()
-    message(STATUS "Found CROWNLIB in ${CROWNLIB_FOUND}")
-    install(FILES ${CROWNLIB_FOUND} DESTINATION ${INSTALLDIR}/lib)
-    link_directories(${INSTALLDIR}/lib ${CMAKE_CURRENT_BINARY_DIR} ${CMAKE_CURRENT_BINARY_DIR}/lib)
-=======
 message(STATUS "Finding Packages")
 # add the different dependencies
 include(AddBaseDependencies)
@@ -261,104 +53,12 @@
 if (BUILD_CROWNLIB_ONLY)
   # exit if only crownlib is being built
   return()
->>>>>>> 6f567cb2
 endif()
 # run the code generation
 include(CodeGeneration)
 
-<<<<<<< HEAD
-# Generate the C++ code
-if (FRIENDS)
-    set(GENERATE_CPP_INPUT_TEMPLATE "${CMAKE_SOURCE_DIR}/code_generation/analysis_template_friends.cxx")
-else()
-    set(GENERATE_CPP_INPUT_TEMPLATE "${CMAKE_SOURCE_DIR}/code_generation/analysis_template.cxx")
-endif()
-set(GENERATE_CPP_SUBSET_TEMPLATE "${CMAKE_SOURCE_DIR}/code_generation/subset_template.cxx")
-
-message(STATUS "")
-message(STATUS "Generate C++ code with following settings:")
-message(STATUS "  Output directory: ${GENERATE_CPP_OUTPUT_DIRECTORY}")
-message(STATUS "  Install directory: ${INSTALLDIR}")
-message(STATUS "  Template: ${GENERATE_CPP_INPUT_TEMPLATE}")
-message(STATUS "  Subset template: ${GENERATE_CPP_SUBSET_TEMPLATE}")
-message(STATUS "  Analysis: ${ANALYSIS}")
-message(STATUS "  Config: ${CONFIG}")
-message(STATUS "  Channels: ${SCOPES}")
-message(STATUS "  Shifts: ${SHIFTS}")
-message(STATUS "  Samples: ${SAMPLES}")
-message(STATUS "  Eras: ${ERAS}")
-message(STATUS "")
-
-file(MAKE_DIRECTORY ${GENERATE_CPP_OUTPUT_DIRECTORY})
-# loop over all samples and eras and generate code for each one of them
-foreach (ERA IN LISTS ERAS)
-    foreach (SAMPLE IN LISTS SAMPLES)
-        execute_process(
-            COMMAND ${Python_EXECUTABLE} ${CMAKE_SOURCE_DIR}/generate.py --template ${GENERATE_CPP_INPUT_TEMPLATE} --subset-template ${GENERATE_CPP_SUBSET_TEMPLATE} --output ${GENERATE_CPP_OUTPUT_DIRECTORY} --analysis ${ANALYSIS} --config ${CONFIG} --scopes ${SCOPES} --shifts ${SHIFTS} --sample ${SAMPLE} --era ${ERA} --threads ${THREADS} --debug ${DEBUG_PARSED} --friends ${FRIENDS} --quantities-map ${QUANTITIESMAP} RESULT_VARIABLE ret)
-        if(ret EQUAL "1")
-            message( FATAL_ERROR "Code Generation Failed - Exiting !")
-        endif()
-    endforeach()
-endforeach()
-
-
-set(GENERATE_CPP_OUTPUT_FILELIST "${GENERATE_CPP_OUTPUT_DIRECTORY}/files.txt")
-if(NOT EXISTS ${GENERATE_CPP_OUTPUT_FILELIST})
-    message(FATAL_ERROR "List of generated C++ files in ${GENERATE_CPP_OUTPUT_FILELIST} does not exist.")
-endif()
-
-
-# Iterate over files from output filelist and add build and install targets
-FILE(READ ${GENERATE_CPP_OUTPUT_FILELIST} FILELIST)
-STRING(REGEX REPLACE "\n" ";" FILELIST ${FILELIST})
-set(TARGET_NAMES "")
-# copy all correction files into the install location
-install(DIRECTORY data/ DESTINATION ${INSTALLDIR}/data)
-if (PAYLOADS)
-    install(DIRECTORY ${CMAKE_SOURCE_DIR}/analysis_configurations/${ANALYSIS}/payloads DESTINATION ${INSTALLDIR})
-endif()
-
-# also copy inish script needed for job tarball
-install(FILES init.sh DESTINATION ${INSTALLDIR})
-foreach(FILENAME ${FILELIST})
-    # STRING(REGEX REPLACE ".cxx" "" TARGET_NAME ${FILENAME})
-    cmake_path(GET FILENAME RELATIVE_PART RELATIVE_PATH)
-    cmake_path(GET FILENAME FILENAME TARGET_FILENAMENAME)
-    STRING(REGEX REPLACE ".cxx" "" TARGET_NAME ${TARGET_FILENAMENAME})
-    STRING(REGEX REPLACE "/${TARGET_FILENAMENAME}" "" GENERATED_CODEBASE ${RELATIVE_PATH})
-
-    list(APPEND TARGET_NAMES ${TARGET_NAME})
-    set(FULL_PATH "${GENERATE_CPP_OUTPUT_DIRECTORY}/${FILENAME}")
-
-    # Add build target
-    message(STATUS "Add build target for file ${FILENAME}.")
-
-    # message(STATUS "FULL_PATH: ${FULL_PATH} / TARGET_NAME: ${TARGET_NAME}")
-    # message(STATUS "Adding header files from ${GENERATE_CPP_OUTPUT_DIRECTORY}/${GENERATED_CODEBASE}/include/*")
-    file(GLOB GENERATED_HEADERS LIST_DIRECTORIES true "${GENERATE_CPP_OUTPUT_DIRECTORY}/${GENERATED_CODEBASE}/include/*")
-    file(GLOB GENERATED_CXX_FILES "${GENERATE_CPP_OUTPUT_DIRECTORY}/${GENERATED_CODEBASE}/src/*/*.cxx")
-    # message(STATUS "GENERATED_HEADERS ${GENERATED_HEADERS}")
-    add_executable(${TARGET_NAME} ${FULL_PATH} ${GENERATED_CXX_FILES})
-    # Adds a pre-build event to the Target copying the correctionlib.so file into the /lib folder in the install directory
-    target_include_directories(${TARGET_NAME} PRIVATE ${CMAKE_SOURCE_DIR} ${ROOT_INCLUDE_DIRS} $ORIGIN/lib/ lib/)
-    target_link_libraries(${TARGET_NAME} ROOT::ROOTVecOps ROOT::ROOTDataFrame ROOT::RooFit ROOT::GenVector ROOT::PyMVA ROOT::ROOTTMVASofieParser logging correctionlib nlohmann_json::nlohmann_json CROWNLIB ${ONNX_RUNTIME_LIB_PATH})
-    add_custom_command(TARGET ${TARGET_NAME} PRE_BUILD
-    COMMAND ${CMAKE_COMMAND} -E copy_if_different
-        "${CORRECTION_LIB_PATH}"
-        ${INSTALLDIR}/lib/libcorrectionlib.so)
-    # Find shared libraries next to the executable in the /lib folder
-    set_target_properties(${TARGET_NAME} PROPERTIES
-        BUILD_WITH_INSTALL_RPATH FALSE
-        LINK_FLAGS "-Wl,-rpath,$ORIGIN/lib")
-    # Add install target, basically just copying the executable around relative to CMAKE_INSTALL_PREFIX
-    install(TARGETS ${TARGET_NAME} DESTINATION ${INSTALLDIR})
-    install(CODE "execute_process(COMMAND ${CMAKE_SOURCE_DIR}/checks/get-diff.sh ${CMAKE_SOURCE_DIR} ${ANALYSIS} ${INSTALLDIR}/diff )")
-
-endforeach()
-=======
 # run the build
 include(Build)
->>>>>>> 6f567cb2
 
 # tests Include tests
 enable_testing()
