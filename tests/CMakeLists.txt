--- conflicted
+++ resolved
@@ -7,17 +7,10 @@
 # Generate a test for each generated target
 foreach(TARGET_NAME ${TARGET_NAMES})
     message(STATUS "Add test for target ${TARGET_NAME}")
-<<<<<<< HEAD
-    add_test(NAME crown_ntuple
-             WORKING_DIRECTORY ${INSTALLDIR}
-             COMMAND ${TARGET_NAME} output_${TARGET_NAME}.root nanoAOD.root)
-    set_tests_properties(crown_ntuple PROPERTIES FIXTURES_REQUIRED download_sample)
-=======
     add_test(NAME crown_ntuple_${TARGET_NAME}
              WORKING_DIRECTORY ${INSTALLDIR}
              COMMAND ${TARGET_NAME} output_${TARGET_NAME}.root nanoAOD.root)
     set_tests_properties(crown_ntuple_${TARGET_NAME} PROPERTIES FIXTURES_REQUIRED download_sample LABELS ntuple_run)
->>>>>>> 7b56b15d
 endforeach()
 
 
@@ -26,24 +19,13 @@
 add_test(NAME friends_download_sample
     WORKING_DIRECTORY ${INSTALLDIR}
     COMMAND curl -OL https://github.com/KIT-CMS/CROWNTestingSamples/raw/main/CrownNtuple.root)
-<<<<<<< HEAD
-set_tests_properties(friends_download_sample PROPERTIES FIXTURES_SETUP friends_download_sample)
-=======
 set_tests_properties(friends_download_sample PROPERTIES FIXTURES_SETUP friends_download_sample LABELS friends_download)
->>>>>>> 7b56b15d
 
 # Generate a test for each generated target
 foreach(TARGET_NAME ${TARGET_NAMES})
     message(STATUS "Add test for target ${TARGET_NAME}")
-<<<<<<< HEAD
-    add_test(NAME friends_ntuple
-             WORKING_DIRECTORY ${INSTALLDIR}
-             COMMAND ${TARGET_NAME} output_${TARGET_NAME}.root CrownNtuple.root)
-    set_tests_properties(friends_ntuple PROPERTIES FIXTURES_REQUIRED friends_download_sample)
-=======
     add_test(NAME friends_ntuple_${TARGET_NAME}
              WORKING_DIRECTORY ${INSTALLDIR}
              COMMAND ${TARGET_NAME} output_${TARGET_NAME}.root CrownNtuple.root)
     set_tests_properties(friends_ntuple_${TARGET_NAME} PROPERTIES FIXTURES_REQUIRED friends_download_sample LABELS friends_run)
->>>>>>> 7b56b15d
 endforeach()