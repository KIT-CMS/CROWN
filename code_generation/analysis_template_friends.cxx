--- conflicted
+++ resolved
@@ -156,11 +156,7 @@
     }
     // initialize df
     ROOT::RDataFrame df0(dataset);
-<<<<<<< HEAD
-    // ROOT::RDF::Experimental::AddProgressBar(df0);
-=======
     // ROOT::RDF::Experimental::AddProgressBar(df0); ROOT 6.30 not available for CS8 on lcg
->>>>>>> 6f567cb2
     // print all available branches to the log
     Logger::get("main")->debug("Available branches:");
     for (auto const &branch : df0.GetColumnNames()) {
